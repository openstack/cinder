
# Copyright (c) 2013 Zelin.io
# Copyright (C) 2015 Nippon Telegraph and Telephone Corporation.
# All Rights Reserved.
#
#    Licensed under the Apache License, Version 2.0 (the "License"); you may
#    not use this file except in compliance with the License. You may obtain
#    a copy of the License at
#
#         http://www.apache.org/licenses/LICENSE-2.0
#
#    Unless required by applicable law or agreed to in writing, software
#    distributed under the License is distributed on an "AS IS" BASIS, WITHOUT
#    WARRANTIES OR CONDITIONS OF ANY KIND, either express or implied. See the
#    License for the specific language governing permissions and limitations
#    under the License.

import contextlib
import errno

import mock
from oslo_concurrency import processutils
from oslo_utils import importutils
from oslo_utils import units
import six

from cinder import exception
from cinder.i18n import _, _LE
from cinder.image import image_utils
from cinder.openstack.common import fileutils
from cinder import test
from cinder import utils
from cinder.volume import configuration as conf
from cinder.volume.drivers import sheepdog

SHEEP_ADDR = '127.0.0.1'
SHEEP_PORT = 7000


class SheepdogDriverTestDataGenerator(object):
    def sheepdog_cmd_error(self, cmd, exit_code, stdout, stderr):
        return _('(Command: %(cmd)s) '
                 '(Return Code: %(exit_code)s) '
                 '(Stdout: %(stdout)s) '
                 '(Stderr: %(stderr)s)') % \
            {'cmd': cmd, 'exit_code': exit_code,
             'stdout': stdout.replace('\n', '\\n'),
             'stderr': stderr.replace('\n', '\\n')}

    def cmd_dog_vdi_create(self, name, size):
        return ('env', 'LC_ALL=C', 'LANG=C', 'dog', 'vdi', 'create', name,
                '%sG' % size, '-a', SHEEP_ADDR, '-p', str(SHEEP_PORT))

    def cmd_dog_vdi_delete(self, name):
        return ('env', 'LC_ALL=C', 'LANG=C', 'dog', 'vdi', 'delete', name,
                '-a', SHEEP_ADDR, '-p', str(SHEEP_PORT))

    def cmd_dog_vdi_create_snapshot(self, vdiname, snapname):
        return ('env', 'LC_ALL=C', 'LANG=C', 'dog', 'vdi', 'snapshot', '-s',
                snapname, '-a', SHEEP_ADDR, '-p', str(SHEEP_PORT), vdiname)

    def cmd_dog_vdi_delete_snapshot(self, vdiname, snapname):
        return ('env', 'LC_ALL=C', 'LANG=C', 'dog', 'vdi', 'delete', '-s',
                snapname, '-a', SHEEP_ADDR, '-p', str(SHEEP_PORT), vdiname)

    def cmd_qemuimg_vdi_clone(self, src_vdiname, src_snapname, dst_vdiname,
                              size):
        return ('env', 'LC_ALL=C', 'LANG=C', 'qemu-img', 'create', '-b',
                'sheepdog:%(addr)s:%(port)s:%(src_vdiname)s:%(src_snapname)s' %
                {'addr': SHEEP_ADDR, 'port': str(SHEEP_PORT),
                 'src_vdiname': src_vdiname, 'src_snapname': src_snapname},
                'sheepdog:%(addr)s:%(port)s:%(dst_vdiname)s' %
                {'addr': SHEEP_ADDR, 'port': str(SHEEP_PORT),
                 'dst_vdiname': dst_vdiname}, '%sG' % str(size))

    def cmd_dog_vdi_resize(self, name, size):
        return ('env', 'LC_ALL=C', 'LANG=C', 'dog', 'vdi', 'resize', name,
                size, '-a', SHEEP_ADDR, '-p', str(SHEEP_PORT))

    CMD_DOG_CLUSTER_INFO = ('env', 'LC_ALL=C', 'LANG=C', 'dog', 'cluster',
                            'info', '-a', SHEEP_ADDR, '-p', str(SHEEP_PORT))

    TEST_VOLUME = {
        'name': 'volume-00000001',
        'size': 1,
        'volume_name': '1',
        'id': 'a720b3c0-d1f0-11e1-9b23-0800200c9a66',
        'provider_auth': None,
        'host': 'host@backendsec#unit_test_pool',
        'project_id': 'project',
        'provider_location': 'location',
        'display_name': 'vol1',
        'display_description': 'unit test volume',
        'volume_type_id': None,
        'consistencygroup_id': None,
    }

    TEST_CLONED_VOLUME = {
        'name': 'volume-000000011',
        'size': 1,
        'volume_name': '2',
        'id': 'c13d4599-3433-19ab-23ee-002d3ba50335',
        'provider_auth': None,
        'host': 'host@backendsec#unit_test_pool',
        'project_id': 'project',
        'provider_location': 'location',
        'display_name': 'vol2',
        'display_description': 'unit test cloned volume',
        'volume_type_id': None,
        'consistencygroup_id': None,
    }

    TEST_SNAPSHOT = {
        'volume_name': 'volume-00000002',
        'name': 'test_snap',
    }

    COLLIE_NODE_INFO = """
0 107287605248 3623897354 3%
Total 107287605248 3623897354 3% 54760833024
"""

    COLLIE_CLUSTER_INFO_0_5 = """\
Cluster status: running

Cluster created at Tue Jun 25 19:51:41 2013

Epoch Time           Version
2013-06-25 19:51:41      1 [127.0.0.1:7000, 127.0.0.1:7001, 127.0.0.1:7002]
"""

    COLLIE_CLUSTER_INFO_0_6 = """\
Cluster status: running, auto-recovery enabled

Cluster created at Tue Jun 25 19:51:41 2013

Epoch Time           Version
2013-06-25 19:51:41      1 [127.0.0.1:7000, 127.0.0.1:7001, 127.0.0.1:7002]
"""

    DOG_CLUSTER_RUNNING = """\
Cluster status: running, auto-recovery enabled

Cluster created at Thu Jun 18 17:24:56 2015

Epoch Time           Version [Host:Port:V-Nodes,,,]
2015-06-18 17:24:56      1 [127.0.0.1:7000:128, 127.0.0.1:7001:128,\
 127.0.0.1:7002:128]
"""

    DOG_CLUSTER_INFO_TO_BE_FORMATTED = """\
Cluster status: Waiting for cluster to be formatted
"""

    DOG_CLUSTER_INFO_WAITING_OTHER_NODES = """\
Cluster status: Waiting for other nodes to join cluster

Cluster created at Thu Jun 18 17:24:56 2015

Epoch Time           Version [Host:Port:V-Nodes,,,]
2015-06-18 17:24:56      1 [127.0.0.1:7000:128, 127.0.0.1:7001:128]
"""

    DOG_VDI_CREATE_VDI_ALREADY_EXISTS = """\
Failed to create VDI %(vdiname)s: VDI exists already
"""

    DOG_VDI_SNAPSHOT_VDI_NOT_FOUND = """\
Failed to create snapshot for volume-00000001: No VDI found
"""

    DOG_VDI_SNAPSHOT_ALREADY_EXISTED = """\
Failed to create snapshot for volume-00000002, \
maybe snapshot id (0) or tag (test_snap) is existed
"""

    DOG_VDI_SNAPSHOT_TAG_NOT_FOUND = """\
Failed to open VDI volume-00000002 \
(snapshot id: 0 snapshot tag: test_snap): Failed to find requested tag
"""

    DOG_VDI_SNAPSHOT_VOLUME_NOT_FOUND = """\
Failed to open VDI volume-00000002 \
(snapshot id: 0 snapshot tag: test_snap): No VDI found
"""

    DOG_VDI_RESIZE_SIZE_SHRINK = """\
Shrinking VDIs is not implemented
"""

    DOG_VDI_RESIZE_TOO_LARGE = """\
New VDI size is too large. This volume's max size is 4398046511104
"""

    DOG_COMMAND_ERROR_VDI_NOT_EXISTS = """\
Failed to open VDI vdiname (snapshot id: 0 snapshot tag: ): No VDI found
"""

    DOG_COMMAND_ERROR_FAIL_TO_CONNECT = """\
failed to connect to 127.0.0.1:7000: Connection refused
failed to connect to 127.0.0.1:7000: Connection refused
Failed to get node list
"""

<<<<<<< HEAD
    QEMU_IMG_VDI_ALREADY_EXISTS = """\
qemu-img: sheepdog:volume-00000001: VDI exists already,
"""

    QEMU_IMG_VDI_NOT_FOUND = """\
qemu-img: sheepdog:volume-00000001: cannot get vdi info, No vdi found, \
volume-00000002 test-snap
"""

    QEMU_IMG_SNAPSHOT_NOT_FOUND = """\
qemu-img: sheepdog:volume-00000001: cannot get vdi info, Failed to find \
the requested tag, volume-00000002 snap-name
"""

    QEMU_IMG_SIZE_TOO_LARGE = """\
qemu-img: sheepdog:volume-00000001: An image is too large. \
The maximum image size is 4096GB
"""

    QEMU_IMG_FAILED_TO_CONNECT = """\
qemu-img: sheepdog::volume-00000001: \
Failed to connect socket: Connection refused
=======
    QEMU_IMG_ERROR_FAIL_TO_CONNECT_HOST = """\
qemu-img: Could not open 'sheepdog:192.168.123.243:32109:test': \
Failed to connect socket: No route to host
"""

    QEMU_IMG_ERROR_FAIL_TO_CONNECT_PORT = """\
qemu-img: Could not open 'sheepdog:192.168.123.243:32109:test': \
Failed to connect socket: Connection refused
"""
    QEMU_IMG_ERROR_VDI_NOT_FOUND = """\
qemu-img: Could not open 'sheepdog:dummy': cannot get vdi info, \
No vdi found, dummy 0
"""
    QEMU_IMG_ERROR_PERMISSION_DENIED = """\
qemu-img: /tmp/dummy.txt: error while converting raw: \
Could not create file: Permission denied
"""

    QEMU_IMG_ERROR_INVALID_FORMAT = """\
qemu-img: Unknown file format 'dummy'
"""
    QEMU_IMG_ERROR = """\
qemu-img: Unknown error
>>>>>>> 58b4987d
"""


class FakeImageService(object):
    def download(self, context, image_id, path):
        pass


class SheepdogIOWrapperTestCase(test.TestCase):
    def setUp(self):
        super(SheepdogIOWrapperTestCase, self).setUp()
        self.volume = {'name': 'volume-2f9b2ff5-987b-4412-a91c-23caaf0d5aff'}
        self.snapshot_name = 'snapshot-bf452d80-068a-43d7-ba9f-196cf47bd0be'

        self.vdi_wrapper = sheepdog.SheepdogIOWrapper(
            self.volume)
        self.snapshot_wrapper = sheepdog.SheepdogIOWrapper(
            self.volume, self.snapshot_name)

        self.execute = mock.MagicMock()
        self.stubs.Set(processutils, 'execute', self.execute)

    def test_init(self):
        self.assertEqual(self.volume['name'], self.vdi_wrapper._vdiname)
        self.assertIsNone(self.vdi_wrapper._snapshot_name)
        self.assertEqual(0, self.vdi_wrapper._offset)

        self.assertEqual(self.snapshot_name,
                         self.snapshot_wrapper._snapshot_name)

    def test_inc_offset_tell(self):
        self.vdi_wrapper._inc_offset(10)
        self.vdi_wrapper._inc_offset(10)
        self.assertEqual(20, self.vdi_wrapper.tell())

    def test_execute(self):
        cmd = ('cmd1', 'arg1')
        data = 'data1'

        self.vdi_wrapper._execute(cmd, data)

        self.execute.assert_called_once_with(*cmd, process_input=data)

    def test_execute_error(self):
        cmd = ('cmd1', 'arg1')
        data = 'data1'
        self.stubs.Set(processutils, 'execute',
                       mock.MagicMock(side_effect=OSError))

        args = (cmd, data)
        self.assertRaises(exception.VolumeDriverException,
                          self.vdi_wrapper._execute,
                          *args)

    def test_read_vdi(self):
        self.vdi_wrapper.read()
        self.execute.assert_called_once_with(
            'dog', 'vdi', 'read', self.volume['name'], 0, process_input=None)

    def test_write_vdi(self):
        data = 'data1'

        self.vdi_wrapper.write(data)

        self.execute.assert_called_once_with(
            'dog', 'vdi', 'write',
            self.volume['name'], 0, len(data),
            process_input=data)
        self.assertEqual(len(data), self.vdi_wrapper.tell())

    def test_read_snapshot(self):
        self.snapshot_wrapper.read()
        self.execute.assert_called_once_with(
            'dog', 'vdi', 'read', '-s', self.snapshot_name,
            self.volume['name'], 0,
            process_input=None)

    def test_seek(self):
        self.vdi_wrapper.seek(12345)
        self.assertEqual(12345, self.vdi_wrapper.tell())

        self.vdi_wrapper.seek(-2345, whence=1)
        self.assertEqual(10000, self.vdi_wrapper.tell())

        # This results in negative offset.
        self.assertRaises(IOError, self.vdi_wrapper.seek, -20000, whence=1)

    def test_flush(self):
        # flush does noting.
        self.vdi_wrapper.flush()
        self.assertFalse(self.execute.called)

    def test_fileno(self):
        self.assertRaises(IOError, self.vdi_wrapper.fileno)


# test for SheeepdogClient Class
class SheepdogClientTestCase(test.TestCase):
    def setUp(self):
        super(SheepdogClientTestCase, self).setUp()
        self._cfg = conf.Configuration(None)
        self._cfg.sheepdog_store_address = SHEEP_ADDR
        self._cfg.sheepdog_store_port = SHEEP_PORT
        self.driver = sheepdog.SheepdogDriver(configuration=self._cfg)
        db_driver = self.driver.configuration.db_driver
        self.db = importutils.import_module(db_driver)
        self.driver.db = self.db
        self.driver.do_setup(None)
        self.test_data = SheepdogDriverTestDataGenerator()
        self.client = self.driver.client
        self._vdiname = self.test_data.TEST_VOLUME['name']
        self._vdisize = self.test_data.TEST_VOLUME['size']
        self._src_vdiname = self.test_data.TEST_SNAPSHOT['volume_name']
        self._snapname = self.test_data.TEST_SNAPSHOT['name']

    @mock.patch.object(utils, 'execute')
    @mock.patch.object(sheepdog, 'LOG')
    def test_run_dog(self, fake_logger, fake_execute):
        args = ('cluster', 'info')

        # Test1: success
        expected_cmd = self.test_data.CMD_DOG_CLUSTER_INFO
        fake_execute.return_value = ('', '')
        self.client._run_dog(*args)
        fake_execute.assert_called_once_with(*expected_cmd)

        # Test2: os_error because dog command is not found
        fake_logger.reset_mock()
        fake_execute.reset_mock()
        expected_msg = 'No such file or directory'
        expected_errno = errno.ENOENT
        fake_execute.side_effect = OSError(expected_errno, expected_msg)
        self.assertRaises(OSError, self.client._run_dog, *args)
        self.assertTrue(fake_logger.error.called)

    @mock.patch.object(utils, 'execute')
    @mock.patch.object(sheepdog, 'LOG')
    def test_run_qemu_img(self, fake_logger, fake_execute):
        # Test1: success pattern
        # multiple part of args mathches the prefix and
        # volume name is matched the prefix unfortunately
        expected_cmd = ('env', 'LC_ALL=C', 'LANG=C',
                        'qemu-img', 'create', '-b',
                        'sheepdog:%(addr)s:%(port)s:sheepdog:snap' %
                        {'addr': SHEEP_ADDR, 'port': SHEEP_PORT},
                        'sheepdog:%(addr)s:%(port)s:clone' %
                        {'addr': SHEEP_ADDR, 'port': SHEEP_PORT}, '10G')
        fake_execute.return_value = ('', '')
        self.client._run_qemu_img('create', '-b', 'sheepdog:sheepdog:snap',
                                  'sheepdog:clone', '10G')
        fake_execute.assert_called_once_with(*expected_cmd)

        # Test2: os_error because qemu-img command is not found
        fake_logger.reset_mock()
        fake_execute.reset_mock()
        args = ('create', 'dummy')
        expected_msg = 'No such file or directory'
        expected_errno = errno.ENOENT
        fake_execute.side_effect = OSError(expected_errno, expected_msg)
        self.assertRaises(OSError, self.client._run_qemu_img, *args)
        self.assertTrue(fake_logger.error.called)

        # Test3: os_error caused by unknown error
        fake_logger.reset_mock()
        fake_execute.reset_mock()
        expected_msg = 'unknown'
        expected_errno = errno.EPERM
        fake_execute.side_effect = OSError(expected_errno, expected_msg)
        self.assertRaises(OSError, self.client._run_qemu_img, *args)
        self.assertTrue(fake_logger.error.called)

        # Test4: process execution error
        fake_logger.reset_mock()
        fake_execute.reset_mock()
        cmd = ('qemu-img', 'create', 'dummy')
        exit_code = 1
        stdout = 'stdout dummy'
        stderr = 'stderr dummy'
        expected_msg = self.test_data.sheepdog_cmd_error(
            cmd=cmd, exit_code=exit_code, stdout=stdout, stderr=stderr)
        fake_execute.side_effect = processutils.ProcessExecutionError(
            cmd=cmd, exit_code=exit_code, stdout=stdout, stderr=stderr)
        ex = self.assertRaises(exception.SheepdogCmdError,
                               self.client._run_qemu_img, *args)
        self.assertEqual(expected_msg, ex.msg)

    @mock.patch.object(sheepdog.SheepdogClient, '_run_dog')
    @mock.patch.object(sheepdog, 'LOG')
    def test_check_cluster_status(self, fake_logger, fake_execute):
        cmd = self.test_data.CMD_DOG_CLUSTER_INFO

        # Test1: cluster status is running with latest version
        expected_cmd = ('cluster', 'info')
        stdout = self.test_data.DOG_CLUSTER_RUNNING
        stderr = ''
        fake_execute.return_value = (stdout, stderr)
        self.client.check_cluster_status()
        fake_execute.assert_called_once_with(*expected_cmd)
        self.assertTrue(fake_logger.debug.called)

        # Test2: cluster status is runnning with version 0.5
        fake_logger.reset_mock()
        fake_execute.reset_mock()
        stdout = self.test_data.COLLIE_CLUSTER_INFO_0_5
        fake_execute.return_value = (stdout, stderr)
        self.client.check_cluster_status()

        # Test3: cluster status is runnning with version 0.6
        fake_logger.reset_mock()
        fake_execute.reset_mock()
        stdout = self.test_data.COLLIE_CLUSTER_INFO_0_6
        fake_execute.return_value = (stdout, stderr)
        self.client.check_cluster_status()

        # Test4: cluster status is waiting to be formatted
        fake_logger.reset_mock()
        fake_execute.reset_mock()
        stdout = self.test_data.DOG_CLUSTER_INFO_TO_BE_FORMATTED
        expected_reason = _LE('Cluster is not formatted. '
                              'You should probably perform '
                              '"dog cluster format".')
        fake_execute.return_value = (stdout, stderr)
        ex = self.assertRaises(exception.SheepdogError,
                               self.client.check_cluster_status)
        self.assertEqual(expected_reason, ex.kwargs['reason'])

        # Test5: cluster status is waiting for all node to join cluster
        fake_logger.reset_mock()
        fake_execute.reset_mock()
        stdout = self.test_data.DOG_CLUSTER_INFO_WAITING_OTHER_NODES
        expected_reason = _LE('Waiting for all nodes to join cluster. '
                              'Ensure all sheep daemons are running.')
        fake_execute.return_value = (stdout, stderr)
        ex = self.assertRaises(exception.SheepdogError,
                               self.client.check_cluster_status)
        self.assertEqual(expected_reason, ex.kwargs['reason'])

        # Test6: error is caused by failing to connect to sheep process
        fake_logger.reset_mock()
        fake_execute.reset_mock()
        exit_code = 2
        stdout = 'stdout_dummy'
        stderr = self.test_data.DOG_COMMAND_ERROR_FAIL_TO_CONNECT
        expected_msg = self.test_data.sheepdog_cmd_error(cmd=cmd,
                                                         exit_code=exit_code,
                                                         stdout=stdout,
                                                         stderr=stderr)
        fake_execute.side_effect = exception.SheepdogCmdError(
            cmd=cmd, exit_code=exit_code, stdout=stdout.replace('\n', '\\n'),
            stderr=stderr.replace('\n', '\\n'))
        ex = self.assertRaises(exception.SheepdogCmdError,
                               self.client.check_cluster_status)
        self.assertTrue(fake_logger.error.called)
        self.assertEqual(expected_msg, ex.msg)

        # Test7: unknown error
        fake_logger.reset_mock()
        fake_execute.reset_mock()
        exit_code = 2
        stdout = 'stdout_dummy'
        stderr = 'stdout_dummy'
        expected_msg = self.test_data.sheepdog_cmd_error(cmd=cmd,
                                                         exit_code=exit_code,
                                                         stdout=stdout,
                                                         stderr=stderr)
        fake_execute.side_effect = exception.SheepdogCmdError(
            cmd=cmd, exit_code=exit_code, stdout=stdout, stderr=stderr)
        ex = self.assertRaises(exception.SheepdogCmdError,
                               self.client.check_cluster_status)
        self.assertEqual(expected_msg, ex.msg)

    @mock.patch.object(sheepdog.SheepdogClient, '_run_dog')
    @mock.patch.object(sheepdog, 'LOG')
    def test_create(self, fake_logger, fake_execute):
        cmd = self.test_data.cmd_dog_vdi_create(self._vdiname, self._vdisize)

        # Test1: create a Sheepdog VDI successfully
        expected_cmd = ('vdi', 'create', self._vdiname, '%sG' % self._vdisize)
        fake_execute.return_value = ('', '')
        self.client.create(self._vdiname, self._vdisize)
        fake_execute.assert_called_once_with(*expected_cmd)

        # Test2: fail to connect to sheep process
        fake_logger.reset_mock()
        fake_execute.reset_mock()
        exit_code = 2
        stdout = ''
        stderr = self.test_data.DOG_COMMAND_ERROR_FAIL_TO_CONNECT
        expected_msg = self.test_data.sheepdog_cmd_error(
            cmd=cmd, exit_code=exit_code, stdout=stdout, stderr=stderr)
        fake_execute.side_effect = exception.SheepdogCmdError(
            cmd=cmd, exit_code=exit_code, stdout=stdout.replace('\n', '\\n'),
            stderr=stderr.replace('\n', '\\n'))
        ex = self.assertRaises(exception.SheepdogCmdError, self.client.create,
                               self._vdiname, self._vdisize)
        self.assertTrue(fake_logger.error.called)
        self.assertEqual(expected_msg, ex.msg)

        # Test3: the VDI which has the same vdiname is already exists
        fake_logger.reset_mock()
        fake_execute.reset_mock()
        exit_code = 1
        stdout = ''
        stderr = self.test_data.DOG_VDI_CREATE_VDI_ALREADY_EXISTS % \
            {'vdiname': self._vdiname}
        expected_msg = self.test_data.sheepdog_cmd_error(
            cmd=cmd, exit_code=exit_code, stdout=stdout, stderr=stderr)
        fake_execute.side_effect = exception.SheepdogCmdError(
            cmd=cmd, exit_code=exit_code, stdout=stdout.replace('\n', '\\n'),
            stderr=stderr.replace('\n', '\\n'))
        ex = self.assertRaises(exception.SheepdogCmdError, self.client.create,
                               self._vdiname, self._vdisize)
        self.assertTrue(fake_logger.error.called)
        self.assertEqual(expected_msg, ex.msg)

        # Test4: unknown error
        fake_logger.reset_mock()
        fake_execute.reset_mock()
        exit_code = 1
        stdout = 'stdout_dummy'
        stderr = 'stderr_dummy'
        expected_msg = self.test_data.sheepdog_cmd_error(
            cmd=cmd, exit_code=exit_code, stdout=stdout, stderr=stderr)
        fake_execute.side_effect = exception.SheepdogCmdError(
            cmd=cmd, exit_code=exit_code, stdout=stdout.replace('\n', '\\n'),
            stderr=stderr.replace('\n', '\\n'))
        ex = self.assertRaises(exception.SheepdogCmdError, self.client.create,
                               self._vdiname, self._vdisize)
        self.assertTrue(fake_logger.error.called)
        self.assertEqual(expected_msg, ex.msg)

    @mock.patch.object(sheepdog.SheepdogClient, '_run_dog')
    @mock.patch.object(sheepdog, 'LOG')
    def test_delete(self, fake_logger, fake_execute):
        cmd = self.test_data.cmd_dog_vdi_delete(self._vdiname)

        # Test1: delete a Sheepdog VDI successfully
        expected_cmd = ('vdi', 'delete', self._vdiname)
        fake_execute.return_value = ('', '')
        self.client.delete(self._vdiname)
        fake_execute.assert_called_once_with(*expected_cmd)

        # Test2: the target VDI does not exist
        fake_logger.reset_mock()
        fake_execute.reset_mock()
        stdout = ''
        stderr = self.test_data.DOG_COMMAND_ERROR_VDI_NOT_EXISTS
        fake_execute.return_value = (stdout, stderr)
        self.client.delete(self._vdiname)
        self.assertTrue(fake_logger.warning.called)

        # XXX (tishizaki) Sheepdog's bug case.
        # details was written to Sheepdog driver code.
        # Test3: failed to connect sheep process
        fake_logger.reset_mock()
        fake_execute.reset_mock()
        stdout = ''
        stderr = self.test_data.DOG_COMMAND_ERROR_FAIL_TO_CONNECT
        expected_reason = (_LE('Failed to connect sheep daemon. '
                           'addr: %(addr)s, port: %(port)s'),
                           {'addr': SHEEP_ADDR, 'port': SHEEP_PORT})
        fake_execute.return_value = (stdout, stderr)
        ex = self.assertRaises(exception.SheepdogError,
                               self.client.delete, self._vdiname)
        self.assertEqual(expected_reason, ex.kwargs['reason'])

        # Test4: failed to connect sheep process
        fake_logger.reset_mock()
        fake_execute.reset_mock()
        exit_code = 2
        stdout = 'stdout_dummy'
        stderr = self.test_data.DOG_COMMAND_ERROR_FAIL_TO_CONNECT
        expected_msg = self.test_data.sheepdog_cmd_error(cmd=cmd,
                                                         exit_code=exit_code,
                                                         stdout=stdout,
                                                         stderr=stderr)
        fake_execute.side_effect = exception.SheepdogCmdError(
            cmd=cmd, exit_code=exit_code, stdout=stdout.replace('\n', '\\n'),
            stderr=stderr.replace('\n', '\\n'))
        ex = self.assertRaises(exception.SheepdogCmdError,
                               self.client.delete, self._vdiname)
        self.assertTrue(fake_logger.error.called)
        self.assertEqual(expected_msg, ex.msg)

        # Test5: unknown error
        fake_logger.reset_mock()
        fake_execute.reset_mock()
        exit_code = 2
        stdout = 'stdout_dummy'
        stderr = 'stderr_dummy'
        expected_msg = self.test_data.sheepdog_cmd_error(cmd=cmd,
                                                         exit_code=exit_code,
                                                         stdout=stdout,
                                                         stderr=stderr)
        fake_execute.side_effect = exception.SheepdogCmdError(
            cmd=cmd, exit_code=exit_code, stdout=stdout.replace('\n', '\\n'),
            stderr=stderr.replace('\n', '\\n'))
        ex = self.assertRaises(exception.SheepdogCmdError,
                               self.client.delete, self._vdiname)
        self.assertTrue(fake_logger.error.called)
        self.assertEqual(expected_msg, ex.msg)

    @mock.patch.object(sheepdog.SheepdogClient, '_run_dog')
    @mock.patch.object(sheepdog, 'LOG')
    def test_create_snapshot(self, fake_logger, fake_execute):
        args = (self._src_vdiname, self._snapname)
        cmd = self.test_data.cmd_dog_vdi_create_snapshot(*args)

        # Test1: create a snapshot of a VDI successfully
        expected_cmd = ('vdi', 'snapshot', '-s', self._snapname,
                        self._src_vdiname)
        fake_execute.return_value = ('', '')
        self.client.create_snapshot(*args)
        fake_execute.assert_called_once_with(*expected_cmd)

        # Test2: failed to connect sheep process
        fake_logger.reset_mock()
        fake_execute.reset_mock()
        exit_code = 2
        stdout = ''
        stderr = self.test_data.DOG_COMMAND_ERROR_FAIL_TO_CONNECT
        expected_msg = self.test_data.sheepdog_cmd_error(cmd=cmd,
                                                         exit_code=exit_code,
                                                         stdout=stdout,
                                                         stderr=stderr)
        fake_execute.side_effect = exception.SheepdogCmdError(
            cmd=cmd, exit_code=exit_code, stdout=stdout.replace('\n', '\\n'),
            stderr=stderr.replace('\n', '\\n'))
        ex = self.assertRaises(exception.SheepdogCmdError,
                               self.client.create_snapshot, *args)
        self.assertTrue(fake_logger.error.called)
        self.assertEqual(expected_msg, ex.msg)

        # Test3: src VDI is not found
        fake_logger.reset_mock()
        fake_execute.reset_mock()
        exit_code = 1
        stderr = self.test_data.DOG_VDI_SNAPSHOT_VDI_NOT_FOUND
        expected_msg = self.test_data.sheepdog_cmd_error(cmd=cmd,
                                                         exit_code=exit_code,
                                                         stdout=stdout,
                                                         stderr=stderr)
        fake_execute.side_effect = exception.SheepdogCmdError(
            cmd=cmd, exit_code=exit_code, stdout=stdout.replace('\n', '\\n'),
            stderr=stderr.replace('\n', '\\n'))
        ex = self.assertRaises(exception.SheepdogCmdError,
                               self.client.create_snapshot, *args)
        self.assertTrue(fake_logger.error.called)
        self.assertEqual(expected_msg, ex.msg)

        # Test4: snapshot name is already used
        fake_logger.reset_mock()
        fake_execute.reset_mock()
        exit_code = 1
        stdout = 'stdout_dummy'
        stderr = self.test_data.DOG_VDI_SNAPSHOT_ALREADY_EXISTED
        expected_msg = self.test_data.sheepdog_cmd_error(cmd=cmd,
                                                         exit_code=exit_code,
                                                         stdout=stdout,
                                                         stderr=stderr)
        fake_execute.side_effect = exception.SheepdogCmdError(
            cmd=cmd, exit_code=exit_code, stdout=stdout.replace('\n', '\\n'),
            stderr=stderr.replace('\n', '\\n'))
        ex = self.assertRaises(exception.SheepdogCmdError,
                               self.client.create_snapshot, *args)
        self.assertTrue(fake_logger.error.called)
        self.assertEqual(expected_msg, ex.msg)

        # Test5: snapshot name is already used
        fake_logger.reset_mock()
        fake_execute.reset_mock()
        exit_code = 1
        stdout = 'stdout_dummy'
        stderr = 'unknown_error'
        expected_msg = self.test_data.sheepdog_cmd_error(cmd=cmd,
                                                         exit_code=exit_code,
                                                         stdout=stdout,
                                                         stderr=stderr)
        fake_execute.side_effect = exception.SheepdogCmdError(
            cmd=cmd, exit_code=exit_code, stdout=stdout.replace('\n', '\\n'),
            stderr=stderr.replace('\n', '\\n'))
        ex = self.assertRaises(exception.SheepdogCmdError,
                               self.client.create_snapshot, *args)
        self.assertTrue(fake_logger.error.called)
        self.assertEqual(expected_msg, ex.msg)

    @mock.patch.object(sheepdog.SheepdogClient, '_run_dog')
    @mock.patch.object(sheepdog, 'LOG')
    def test_delete_snapshot(self, fake_logger, fake_execute):
        args = (self._src_vdiname, self._snapname)
        cmd = self.test_data.cmd_dog_vdi_delete_snapshot(*args)

        # Test1: delete a snapshot of a VDI successfully
        expected_cmd = ('vdi', 'delete', '-s', self._snapname,
                        self._src_vdiname)
        fake_execute.return_value = ('', '')
        self.client.delete_snapshot(*args)
        fake_execute.assert_called_once_with(*expected_cmd)

        # Test2: the snapshot name is not found
        fake_logger.reset_mock()
        fake_execute.reset_mock()
        stdout = ''
        stderr = self.test_data.DOG_VDI_SNAPSHOT_TAG_NOT_FOUND
        fake_execute.return_value = (stdout, stderr)
        self.client.delete_snapshot(*args)
        self.assertTrue(fake_logger.warning.called)

        # Test3: the src VDI name of the snapshot is not found
        fake_logger.reset_mock()
        fake_execute.reset_mock()
        stdout = ''
        stderr = self.test_data.DOG_VDI_SNAPSHOT_VOLUME_NOT_FOUND
        fake_execute.return_value = (stdout, stderr)
        self.client.delete_snapshot(*args)
        self.assertTrue(fake_logger.warning.called)

        # Test4: failed to connect sheep process
        fake_logger.reset_mock()
        fake_execute.reset_mock()
        exit_code = 2
        stderr = self.test_data.DOG_COMMAND_ERROR_FAIL_TO_CONNECT
        expected_msg = self.test_data.sheepdog_cmd_error(cmd=cmd,
                                                         exit_code=exit_code,
                                                         stdout=stdout,
                                                         stderr=stderr)
        fake_execute.side_effect = exception.SheepdogCmdError(
            cmd=cmd, exit_code=exit_code, stdout=stdout.replace('\n', '\\n'),
            stderr=stderr.replace('\n', '\\n'))
        ex = self.assertRaises(exception.SheepdogCmdError,
                               self.client.delete_snapshot, *args)
        self.assertTrue(fake_logger.error.called)
        self.assertEqual(expected_msg, ex.msg)

        # Test5: unknown error
        fake_logger.reset_mock()
        fake_execute.reset_mock()
        stdout = 'stdout_dummy'
        stderr = 'unknown_error'
        expected_msg = self.test_data.sheepdog_cmd_error(cmd=cmd,
                                                         exit_code=exit_code,
                                                         stdout=stdout,
                                                         stderr=stderr)
        fake_execute.side_effect = exception.SheepdogCmdError(
            cmd=cmd, exit_code=exit_code, stdout=stdout.replace('\n', '\\n'),
            stderr=stderr.replace('\n', '\\n'))
        ex = self.assertRaises(exception.SheepdogCmdError,
                               self.client.delete_snapshot, *args)
        self.assertTrue(fake_logger.error.called)
        self.assertEqual(expected_msg, ex.msg)

    @mock.patch.object(sheepdog.SheepdogClient, '_run_qemu_img')
    @mock.patch.object(sheepdog, 'LOG')
    def test_clone(self, fake_logger, fake_execute):
        args = (self._src_vdiname, self._snapname,
                self._vdiname, self._vdisize)
        cmd = self.test_data.cmd_qemuimg_vdi_clone(*args)

        # Test1: clone a Sheepdog VDI from snapshot successfully
        src_volume = 'sheepdog:%(src_vdiname)s:%(snapname)s' % {
            'src_vdiname': self._src_vdiname,
            'snapname': self._snapname
        }
        dst_volume = 'sheepdog:%s' % self._vdiname
        expected_cmd = ('create', '-b', src_volume, dst_volume,
                        '%sG' % self._vdisize)
        fake_execute.return_code = ("", "")
        self.client.clone(*args)
        fake_execute.assert_called_once_with(*expected_cmd)

        # Test2: fail to connect sheep process
        fake_logger.reset_mock()
        fake_execute.reset_mock()
        exit_code = 2
        stdout = 'stdout_dummy'
        stderr = self.test_data.QEMU_IMG_FAILED_TO_CONNECT
        expected_msg = self.test_data.sheepdog_cmd_error(cmd=cmd,
                                                         exit_code=exit_code,
                                                         stdout=stdout,
                                                         stderr=stderr)
        fake_execute.side_effect = exception.SheepdogCmdError(
            cmd=cmd, exit_code=exit_code, stdout=stdout.replace('\n', '\\n'),
            stderr=stderr.replace('\n', '\\n'))
        ex = self.assertRaises(exception.SheepdogCmdError, self.client.clone,
                               *args)
        self.assertTrue(fake_logger.error.called)
        self.assertEqual(expected_msg, ex.msg)

        # Test3: dst vdiname already exists
        fake_logger.reset_mock()
        fake_execute.reset_mock()
        stderr = self.test_data.QEMU_IMG_VDI_ALREADY_EXISTS
        expected_msg = self.test_data.sheepdog_cmd_error(cmd=cmd,
                                                         exit_code=exit_code,
                                                         stdout=stdout,
                                                         stderr=stderr)
        fake_execute.side_effect = exception.SheepdogCmdError(
            cmd=cmd, exit_code=exit_code, stdout=stdout.replace('\n', '\\n'),
            stderr=stderr.replace('\n', '\\n'))
        ex = self.assertRaises(exception.SheepdogCmdError, self.client.clone,
                               *args)
        self.assertTrue(fake_logger.error.called)
        self.assertEqual(expected_msg, ex.msg)

        # Test4: src vdi is not found
        fake_logger.reset_mock()
        fake_execute.reset_mock()
        stderr = self.test_data.QEMU_IMG_VDI_NOT_FOUND
        expected_msg = self.test_data.sheepdog_cmd_error(cmd=cmd,
                                                         exit_code=exit_code,
                                                         stdout=stdout,
                                                         stderr=stderr)
        fake_execute.side_effect = exception.SheepdogCmdError(
            cmd=cmd, exit_code=exit_code, stdout=stdout.replace('\n', '\\n'),
            stderr=stderr.replace('\n', '\\n'))
        ex = self.assertRaises(exception.SheepdogCmdError, self.client.clone,
                               *args)
        self.assertTrue(fake_logger.error.called)
        self.assertEqual(expected_msg, ex.msg)

        # Test5: src snapshot is not found
        fake_logger.reset_mock()
        fake_execute.reset_mock()
        stderr = self.test_data.QEMU_IMG_SNAPSHOT_NOT_FOUND
        expected_msg = self.test_data.sheepdog_cmd_error(cmd=cmd,
                                                         exit_code=exit_code,
                                                         stdout=stdout,
                                                         stderr=stderr)
        fake_execute.side_effect = exception.SheepdogCmdError(
            cmd=cmd, exit_code=exit_code, stdout=stdout.replace('\n', '\\n'),
            stderr=stderr.replace('\n', '\\n'))
        ex = self.assertRaises(exception.SheepdogCmdError, self.client.clone,
                               *args)
        self.assertTrue(fake_logger.error.called)
        self.assertEqual(expected_msg, ex.msg)

        # Test6: the size of the cloned volume is too large
        fake_logger.reset_mock()
        fake_execute.reset_mock()
        stderr = self.test_data.QEMU_IMG_SIZE_TOO_LARGE
        expected_msg = self.test_data.sheepdog_cmd_error(cmd=cmd,
                                                         exit_code=exit_code,
                                                         stdout=stdout,
                                                         stderr=stderr)
        fake_execute.side_effect = exception.SheepdogCmdError(
            cmd=cmd, exit_code=exit_code, stdout=stdout.replace('\n', '\\n'),
            stderr=stderr.replace('\n', '\\n'))
        ex = self.assertRaises(exception.SheepdogCmdError, self.client.clone,
                               *args)
        self.assertTrue(fake_logger.error.called)
        self.assertEqual(expected_msg, ex.msg)

        # Test7: unknown error
        fake_logger.reset_mock()
        fake_execute.reset_mock()
        stderr = 'stderr_dummy'
        expected_msg = self.test_data.sheepdog_cmd_error(cmd=cmd,
                                                         exit_code=exit_code,
                                                         stdout=stdout,
                                                         stderr=stderr)
        fake_execute.side_effect = exception.SheepdogCmdError(
            cmd=cmd, exit_code=exit_code, stdout=stdout.replace('\n', '\\n'),
            stderr=stderr.replace('\n', '\\n'))
        ex = self.assertRaises(exception.SheepdogCmdError, self.client.clone,
                               *args)
        self.assertTrue(fake_logger.error.called)
        self.assertEqual(expected_msg, ex.msg)

    @mock.patch.object(sheepdog.SheepdogClient, '_run_dog')
    @mock.patch.object(sheepdog, 'LOG')
    def test_resize(self, fake_logger, fake_execute):

        # Test1: resize a Sheepdog VDI successfully
        expected_cmd = ('vdi', 'resize', self._vdiname, 10 * 1024 ** 3)
        fake_execute.return_value = ('', '')
        self.client.resize(self._vdiname, 10)
        fake_execute.assert_called_once_with(*expected_cmd)

        # Test2: failed to connect sheep process
        fake_logger.reset_mock()
        fake_execute.reset_mock()
        cmd = self.test_data.cmd_dog_vdi_resize(self._vdiname, 10 * 1024 ** 3)
        exit_code = 2
        stdout = 'stdout_dummy'
        stderr = self.test_data.DOG_COMMAND_ERROR_FAIL_TO_CONNECT
        expected_msg = self.test_data.sheepdog_cmd_error(cmd=cmd,
                                                         exit_code=exit_code,
                                                         stdout=stdout,
                                                         stderr=stderr)
        fake_execute.side_effect = exception.SheepdogCmdError(
            cmd=cmd, exit_code=exit_code, stdout=stdout.replace('\n', '\\n'),
            stderr=stderr.replace('\n', '\\n'))
        ex = self.assertRaises(exception.SheepdogCmdError,
                               self.client.resize, self._vdiname, 10)
        self.assertTrue(fake_logger.error.called)
        self.assertEqual(expected_msg, ex.msg)

        # Test3: os_error because dog command is not found
        fake_logger.reset_mock()
        fake_execute.reset_mock()
        cmd = self.test_data.cmd_dog_vdi_resize(self._vdiname, 10 * 1024 ** 3)
        exit_code = 1
        stderr = self.test_data.DOG_COMMAND_ERROR_VDI_NOT_EXISTS
        expected_msg = self.test_data.sheepdog_cmd_error(cmd=cmd,
                                                         exit_code=exit_code,
                                                         stdout=stdout,
                                                         stderr=stderr)
        fake_execute.side_effect = exception.SheepdogCmdError(
            cmd=cmd, exit_code=exit_code, stdout=stdout.replace('\n', '\\n'),
            stderr=stderr.replace('\n', '\\n'))
        ex = self.assertRaises(exception.SheepdogCmdError,
                               self.client.resize, self._vdiname, 1)
        self.assertTrue(fake_logger.error.called)
        self.assertEqual(expected_msg, ex.msg)

        # Test4: shrinking vdi is not supported
        fake_logger.reset_mock()
        fake_execute.reset_mock()
        cmd = self.test_data.cmd_dog_vdi_resize(self._vdiname, 1 * 1024 ** 3)
        stderr = self.test_data.DOG_VDI_RESIZE_SIZE_SHRINK
        expected_msg = self.test_data.sheepdog_cmd_error(cmd=cmd,
                                                         exit_code=exit_code,
                                                         stdout=stdout,
                                                         stderr=stderr)
        fake_execute.side_effect = exception.SheepdogCmdError(
            cmd=cmd, exit_code=exit_code, stdout=stdout.replace('\n', '\\n'),
            stderr=stderr.replace('\n', '\\n'))
        ex = self.assertRaises(exception.SheepdogCmdError,
                               self.client.resize, self._vdiname, 1)
        self.assertTrue(fake_logger.error.called)
        self.assertEqual(expected_msg, ex.msg)

        # Test5: the size is too large
        fake_logger.reset_mock()
        fake_execute.reset_mock()
        cmd = self.test_data.cmd_dog_vdi_resize(self._vdiname, 5 * 1024 ** 4)
        exit_code = 64
        stderr = self.test_data.DOG_VDI_RESIZE_TOO_LARGE
        expected_msg = self.test_data.sheepdog_cmd_error(cmd=cmd,
                                                         exit_code=exit_code,
                                                         stdout=stdout,
                                                         stderr=stderr)
        fake_execute.side_effect = exception.SheepdogCmdError(
            cmd=cmd, exit_code=exit_code, stdout=stdout.replace('\n', '\\n'),
            stderr=stderr.replace('\n', '\\n'))
        ex = self.assertRaises(exception.SheepdogCmdError,
                               self.client.resize, self._vdiname, 5120)
        self.assertTrue(fake_logger.error.called)
        self.assertEqual(expected_msg, ex.msg)

        # Test6: unknown error
        fake_logger.reset_mock()
        fake_execute.reset_mock()
        cmd = self.test_data.cmd_dog_vdi_resize(self._vdiname, 10 * 1024 ** 3)
        exit_code = 2
        stderr = 'stderr_dummy'
        expected_msg = self.test_data.sheepdog_cmd_error(cmd=cmd,
                                                         exit_code=exit_code,
                                                         stdout=stdout,
                                                         stderr=stderr)
        fake_execute.side_effect = exception.SheepdogCmdError(
            cmd=cmd, exit_code=exit_code, stdout=stdout.replace('\n', '\\n'),
            stderr=stderr.replace('\n', '\\n'))
        ex = self.assertRaises(exception.SheepdogCmdError,
                               self.client.resize, self._vdiname, 10)
        self.assertTrue(fake_logger.error.called)
        self.assertEqual(expected_msg, ex.msg)

    @mock.patch.object(sheepdog.SheepdogClient, '_run_qemu_img')
    def test_export_success(self, fake_execute):
        expected_path = 'dummy_path'
        expected_cmd = ('convert', '-f', 'raw', '-t', 'none', '-O', 'raw',
                        'sheepdog:%s' % self._vdiname, expected_path)
        fake_execute.return_value = ('', '')
        self.client.export(self._vdiname, expected_path)
        fake_execute.assert_called_once_with(*expected_cmd)

    @mock.patch.object(sheepdog.SheepdogClient, '_run_qemu_img')
    @mock.patch.object(sheepdog, 'LOG')
    def test_export_failed_to_connect_to_host(self, fake_logger, fake_execute):
        expected_path = 'dummy_path'
        cmd = ('convert', '-f', 'raw', '-t', 'none', '-O', 'raw',
               'sheepdog:%s' % self._vdiname, expected_path)
        exit_code = 1
        stdout = 'stdout_dummy'
        stderr = self.test_data.QEMU_IMG_ERROR_FAIL_TO_CONNECT_HOST
        expected_msg = self.test_data.sheepdog_cmd_error(cmd=cmd,
                                                         exit_code=exit_code,
                                                         stdout=stdout,
                                                         stderr=stderr)
        fake_execute.side_effect = exception.SheepdogCmdError(
            cmd=cmd, exit_code=exit_code,
            stdout=stdout.replace('\n', '\\n'),
            stderr=stderr.replace('\n', '\\n'))
        ex = self.assertRaises(exception.SheepdogCmdError,
                               self.client.export, self._vdiname,
                               expected_path)
        self.assertTrue(fake_logger.error.called)
        self.assertEqual(expected_msg, ex.msg)

    @mock.patch.object(sheepdog.SheepdogClient, '_run_qemu_img')
    @mock.patch.object(sheepdog, 'LOG')
    def test_export_failed_to_connect_to_port(self, fake_logger, fake_execute):
        expected_path = 'dummy_path'
        cmd = ('convert', '-f', 'raw', '-t', 'none', '-O', 'raw',
               'sheepdog:%s' % self._vdiname, expected_path)
        exit_code = 1
        stdout = 'stdout_dummy'
        stderr = self.test_data.QEMU_IMG_ERROR_FAIL_TO_CONNECT_PORT
        expected_msg = self.test_data.sheepdog_cmd_error(cmd=cmd,
                                                         exit_code=exit_code,
                                                         stdout=stdout,
                                                         stderr=stderr)
        fake_execute.side_effect = exception.SheepdogCmdError(
            cmd=cmd, exit_code=exit_code,
            stdout=stdout.replace('\n', '\\n'),
            stderr=stderr.replace('\n', '\\n'))
        ex = self.assertRaises(exception.SheepdogCmdError,
                               self.client.export, self._vdiname,
                               expected_path)
        self.assertTrue(fake_logger.error.called)
        self.assertEqual(expected_msg, ex.msg)

    @mock.patch.object(sheepdog.SheepdogClient, '_run_qemu_img')
    @mock.patch.object(sheepdog, 'LOG')
    def test_export_failed_not_found_vdi(self, fake_logger, fake_execute):
        expected_path = 'dummy_path'
        cmd = ('convert', '-f', 'raw', '-t', 'none', '-O', 'raw',
               'sheepdog:%s' % self._vdiname, expected_path)
        exit_code = 1
        stdout = 'stdout_dummy'
        stderr = self.test_data.QEMU_IMG_ERROR_VDI_NOT_FOUND
        expected_msg = self.test_data.sheepdog_cmd_error(cmd=cmd,
                                                         exit_code=exit_code,
                                                         stdout=stdout,
                                                         stderr=stderr)
        fake_execute.side_effect = exception.SheepdogCmdError(
            cmd=cmd, exit_code=exit_code,
            stdout=stdout.replace('\n', '\\n'),
            stderr=stderr.replace('\n', '\\n'))
        ex = self.assertRaises(exception.SheepdogCmdError,
                               self.client.export, self._vdiname,
                               expected_path)
        self.assertTrue(fake_logger.error.called)
        self.assertEqual(expected_msg, ex.msg)

    @mock.patch.object(sheepdog.SheepdogClient, '_run_qemu_img')
    @mock.patch.object(sheepdog, 'LOG')
    def test_export_failed_permission_denied(self, fake_logger, fake_execute):
        expected_path = 'dummy_path'
        cmd = ('convert', '-f', 'raw', '-t', 'none', '-O', 'raw',
               'sheepdog:%s' % self._vdiname, expected_path)
        exit_code = 1
        stdout = 'stdout_dummy'
        stderr = self.test_data.QEMU_IMG_ERROR_PERMISSION_DENIED
        expected_msg = self.test_data.sheepdog_cmd_error(cmd=cmd,
                                                         exit_code=exit_code,
                                                         stdout=stdout,
                                                         stderr=stderr)
        fake_execute.side_effect = exception.SheepdogCmdError(
            cmd=cmd, exit_code=exit_code,
            stdout=stdout.replace('\n', '\\n'),
            stderr=stderr.replace('\n', '\\n'))
        ex = self.assertRaises(exception.SheepdogCmdError,
                               self.client.export, self._vdiname,
                               expected_path)
        self.assertTrue(fake_logger.error.called)
        self.assertEqual(expected_msg, ex.msg)

    @mock.patch.object(sheepdog.SheepdogClient, '_run_qemu_img')
    @mock.patch.object(sheepdog, 'LOG')
    def test_export_failed_invalid_format(self, fake_logger, fake_execute):
        expected_path = 'dummy_path'
        cmd = ('convert', '-f', 'raw', '-t', 'none', '-O', 'dummy',
               'sheepdog:%s' % self._vdiname, expected_path)
        exit_code = 1
        stdout = 'stdout_dummy'
        stderr = self.test_data.QEMU_IMG_ERROR_INVALID_FORMAT
        expected_msg = self.test_data.sheepdog_cmd_error(cmd=cmd,
                                                         exit_code=exit_code,
                                                         stdout=stdout,
                                                         stderr=stderr)
        fake_execute.side_effect = exception.SheepdogCmdError(
            cmd=cmd, exit_code=exit_code,
            stdout=stdout.replace('\n', '\\n'),
            stderr=stderr.replace('\n', '\\n'))
        ex = self.assertRaises(exception.SheepdogCmdError,
                               self.client.export, self._vdiname,
                               expected_path)
        self.assertTrue(fake_logger.error.called)
        self.assertEqual(expected_msg, ex.msg)

    @mock.patch.object(sheepdog.SheepdogClient, '_run_qemu_img')
    @mock.patch.object(sheepdog, 'LOG')
    def test_export_failed_else(self, fake_logger, fake_execute):
        expected_path = 'dummy_path'
        cmd = ('convert', '-f', 'raw', '-t', 'none', '-O', 'raw',
               'sheepdog:%s' % self._vdiname, expected_path)
        exit_code = 1
        stdout = 'stdout_dummy'
        stderr = self.test_data.QEMU_IMG_ERROR
        expected_msg = self.test_data.sheepdog_cmd_error(cmd=cmd,
                                                         exit_code=exit_code,
                                                         stdout=stdout,
                                                         stderr=stderr)
        fake_execute.side_effect = exception.SheepdogCmdError(
            cmd=cmd, exit_code=exit_code,
            stdout=stdout.replace('\n', '\\n'),
            stderr=stderr.replace('\n', '\\n'))
        ex = self.assertRaises(exception.SheepdogCmdError,
                               self.client.export, self._vdiname,
                               expected_path)
        self.assertTrue(fake_logger.error.called)
        self.assertEqual(expected_msg, ex.msg)


# test for SheeepdogDriver Class
class SheepdogDriverTestCase(test.TestCase):
    def setUp(self):
        super(SheepdogDriverTestCase, self).setUp()
        self._cfg = conf.Configuration(None)
        self._cfg.sheepdog_store_address = SHEEP_ADDR
        self._cfg.sheepdog_store_port = SHEEP_PORT
        self.driver = sheepdog.SheepdogDriver(configuration=self._cfg)
        db_driver = self.driver.configuration.db_driver
        self.db = importutils.import_module(db_driver)
        self.driver.db = self.db
        self.driver.do_setup(None)
        self.test_data = SheepdogDriverTestDataGenerator()
        self.client = self.driver.client
        self._vdiname = self.test_data.TEST_VOLUME['name']
        self._vdisize = self.test_data.TEST_VOLUME['size']
        self._src_vdiname = self.test_data.TEST_SNAPSHOT['volume_name']
        self._snapname = self.test_data.TEST_SNAPSHOT['name']

    @mock.patch.object(sheepdog.SheepdogClient, 'check_cluster_status')
    def test_check_for_setup_error(self, fake_execute):
        self.driver.check_for_setup_error()
        fake_execute.assert_called_once_with()

    @mock.patch.object(sheepdog.SheepdogClient, 'create')
    def test_create_volume(self, fake_execute):
        self.driver.create_volume(self.test_data.TEST_VOLUME)
        fake_execute.assert_called_once_with(self._vdiname, self._vdisize)

    @mock.patch.object(sheepdog.SheepdogClient, 'delete')
    def test_delete_volume(self, fake_execute):
        self.driver.delete_volume(self.test_data.TEST_VOLUME)
        fake_execute.assert_called_once_with(self._vdiname)

    def test_update_volume_stats(self):
        def fake_stats(*args):
            return self.test_data.COLLIE_NODE_INFO, ''
        self.stubs.Set(self.driver, '_execute', fake_stats)
        expected = dict(
            volume_backend_name='sheepdog',
            vendor_name='Open Source',
            dirver_version=self.driver.VERSION,
            storage_protocol='sheepdog',
            total_capacity_gb=float(107287605248) / units.Gi,
            free_capacity_gb=float(107287605248 - 3623897354) / units.Gi,
            reserved_percentage=0,
            QoS_support=False)
        actual = self.driver.get_volume_stats(True)
        self.assertDictMatch(expected, actual)

    def test_update_volume_stats_error(self):
        def fake_stats(*args):
            raise processutils.ProcessExecutionError()
        self.stubs.Set(self.driver, '_execute', fake_stats)
        expected = dict(
            volume_backend_name='sheepdog',
            vendor_name='Open Source',
            dirver_version=self.driver.VERSION,
            storage_protocol='sheepdog',
            total_capacity_gb='unknown',
            free_capacity_gb='unknown',
            reserved_percentage=0,
            QoS_support=False)
        actual = self.driver.get_volume_stats(True)
        self.assertDictMatch(expected, actual)

    @mock.patch.object(sheepdog.SheepdogClient, '_run_dog')
    def test_copy_image_to_volume(self, fake_run_dog):
        @contextlib.contextmanager
        def fake_temp_file():
            class FakeTmp(object):
                def __init__(self, name):
                    self.name = name
            yield FakeTmp('test').name

        def fake_try_execute(obj, *command, **kwargs):
            return True

        self.stubs.Set(image_utils, 'temporary_file', fake_temp_file)
        self.stubs.Set(image_utils, 'fetch_verify_image',
                       lambda w, x, y, z: None)
        self.stubs.Set(image_utils, 'convert_image',
                       lambda x, y, z: None)
        self.stubs.Set(sheepdog.SheepdogDriver,
                       '_try_execute',
                       fake_try_execute)
        fake_run_dog.return_value = ('fake_stdout', 'fake_stderr')
        self.driver.copy_image_to_volume(None, {'name': 'test',
                                                'size': 1},
                                         FakeImageService(), None)

    @mock.patch.object(fileutils, 'file_open')
    @mock.patch.object(image_utils, 'temporary_file')
    @mock.patch.object(sheepdog.SheepdogClient, 'export')
    def test_copy_volume_to_image(self, fake_execute,
                                  fake_temporary_file, fake_file_open):
        fake_context = {}
        fake_volume = {'name': 'volume-00000001'}
        image_service = mock.Mock()
        fake_image_meta = {'id': '10958016-e196-42e3-9e7f-5d8927ae3099'}

        self.driver.copy_volume_to_image(fake_context,
                                         fake_volume,
                                         image_service,
                                         fake_image_meta)

        expected_cmd = (fake_volume['name'], mock.ANY)
        fake_execute.assert_called_once_with(*expected_cmd)

    @mock.patch.object(sheepdog.SheepdogClient, 'export')
    @mock.patch.object(sheepdog, 'LOG')
    def test_copy_volume_to_image_nonexistent_volume(self, fake_logger,
                                                     fake_execute):
        fake_context = {}
        fake_volume = {
            'name': 'nonexistent-volume-82c4539e-c2a5-11e4-a293-0aa186c60fe0'}
        fake_image_service = mock.Mock()
        fake_image_meta = {'id': '10958016-e196-42e3-9e7f-5d8927ae3099'}
        cmd = (fake_volume['name'], mock.ANY)

        fake_execute.side_effect = exception.SheepdogCmdError(
            cmd=cmd, exit_code=1, stdout='dummy', stderr='dummy')

        self.assertRaises(exception.SheepdogCmdError,
                          self.driver.copy_volume_to_image,
                          fake_context, fake_volume,
                          fake_image_service, fake_image_meta)
        self.assertTrue(fake_logger.error.called)

    @mock.patch.object(fileutils, 'file_open')
    @mock.patch.object(sheepdog.SheepdogClient, 'export')
    @mock.patch.object(sheepdog, 'LOG')
    def test_copy_volume_to_image_update_failed(self, fake_logger,
                                                fake_execute, fake_file_open):
        fake_context = {}
        fake_volume = {'name': 'volume-00000001'}
        image_service = mock.Mock()
        fake_image_meta = {'id': '10958016-e196-42e3-9e7f-5d8927ae3099'}

        with mock.patch.object(image_service, 'update') as fake_update:
            fake_update.side_effect = exception.SheepdogCmdError(
                cmd=mock.ANY, exit_code=1,
                stdout='dummy', stderr='dummy')

            self.assertRaises(exception.SheepdogCmdError,
                              self.driver.copy_volume_to_image,
                              fake_context, fake_volume,
                              image_service, fake_image_meta)
            self.assertTrue(fake_logger.error.called)

    @mock.patch.object(sheepdog.SheepdogClient, 'create_snapshot')
    @mock.patch.object(sheepdog.SheepdogClient, 'clone')
    @mock.patch.object(sheepdog.SheepdogClient, 'delete_snapshot')
    def test_create_cloned_volume(self, fake_delete_snapshot,
                                  fake_clone, fake_create_snapshot):
        src_vol = self.test_data.TEST_VOLUME
        cloned_vol = self.test_data.TEST_CLONED_VOLUME

        self.driver.create_cloned_volume(cloned_vol, src_vol)
        snapshot_name = src_vol['name'] + '-temp-snapshot'
        fake_create_snapshot.assert_called_once_with(src_vol['name'],
                                                     snapshot_name)
        fake_clone.assert_called_once_with(src_vol['name'],
                                           snapshot_name,
                                           cloned_vol['name'],
                                           cloned_vol['size'])
        fake_delete_snapshot.assert_called_once_with(src_vol['name'],
                                                     snapshot_name)

    @mock.patch.object(sheepdog.SheepdogClient, 'create_snapshot')
    @mock.patch.object(sheepdog.SheepdogClient, 'clone')
    @mock.patch.object(sheepdog.SheepdogClient, 'delete_snapshot')
    @mock.patch.object(sheepdog, 'LOG')
    def test_create_cloned_volume_failure(self, fake_logger,
                                          fake_delete_snapshot,
                                          fake_clone, fake_create_snapshot):
        src_vol = self.test_data.TEST_VOLUME
        cloned_vol = self.test_data.TEST_CLONED_VOLUME
        snapshot_name = src_vol['name'] + '-temp-snapshot'

        fake_clone.side_effect = exception.SheepdogCmdError(
            cmd='dummy', exit_code=1, stdout='dummy', stderr='dummy')
        self.assertRaises(exception.SheepdogCmdError,
                          self.driver.create_cloned_volume,
                          cloned_vol, src_vol)
        fake_delete_snapshot.assert_called_once_with(src_vol['name'],
                                                     snapshot_name)
        self.assertTrue(fake_logger.error.called)

    @mock.patch.object(sheepdog.SheepdogClient, 'create_snapshot')
    def test_create_snapshot(self, fake_create_snapshot):
        snapshot = self.test_data.TEST_SNAPSHOT
        self.driver.create_snapshot(snapshot)
        fake_create_snapshot.assert_called_once_with(snapshot['volume_name'],
                                                     snapshot['name'])

    @mock.patch.object(sheepdog.SheepdogClient, 'delete_snapshot')
    def test_delete_snapshot(self, fake_delete_snapshot):
        snapshot = self.test_data.TEST_SNAPSHOT
        self.driver.delete_snapshot(snapshot)
        fake_delete_snapshot.assert_called_once_with(snapshot['volume_name'],
                                                     snapshot['name'])

    def test_clone_image_success(self):
        context = {}
        fake_name = six.text_type('volume-00000001')
        fake_size = '2'
        fake_vol = {'project_id': 'testprjid', 'name': fake_name,
                    'size': fake_size,
                    'id': 'a720b3c0-d1f0-11e1-9b23-0800200c9a66'}

        image_location = ('sheepdog:192.168.1.111:7000:Alice', None)
        image_id = "caa4ffd0-fake-fake-fake-f8631a807f5a"
        image_meta = {'id': image_id, 'size': 1, 'disk_format': 'raw'}
        image_service = ''

        patch = mock.patch.object
        with patch(self.driver, '_try_execute', return_value=True):
            with patch(self.driver, 'create_cloned_volume'):
                with patch(self.client, 'resize'):
                    model_updated, cloned = self.driver.clone_image(
                        context, fake_vol, image_location,
                        image_meta, image_service)

        self.assertTrue(cloned)
        self.assertEqual("sheepdog:%s" % fake_name,
                         model_updated['provider_location'])

    def test_clone_image_failure(self):
        context = {}
        fake_vol = {}
        image_location = ('image_location', None)
        image_meta = {}
        image_service = ''

        with mock.patch.object(self.driver, '_is_cloneable',
                               lambda *args: False):
            result = self.driver.clone_image(
                context, fake_vol, image_location, image_meta, image_service)
            self.assertEqual(({}, False), result)

    def test_is_cloneable(self):
        uuid = '87f1b01c-f46c-4537-bd5d-23962f5f4316'
        location = 'sheepdog:ip:port:%s' % uuid
        image_meta = {'id': uuid, 'size': 1, 'disk_format': 'raw'}
        invalid_image_meta = {'id': uuid, 'size': 1, 'disk_format': 'iso'}

        with mock.patch.object(self.driver, '_try_execute') as try_execute:
            self.assertTrue(
                self.driver._is_cloneable(location, image_meta))
            expected_cmd = ('dog', 'vdi', 'list',
                            '--address', 'ip',
                            '--port', 'port',
                            uuid)
            try_execute.assert_called_once_with(*expected_cmd)

            # check returning False without executing a command
            self.assertFalse(
                self.driver._is_cloneable('invalid-location', image_meta))
            self.assertFalse(
                self.driver._is_cloneable(location, invalid_image_meta))
            self.assertEqual(1, try_execute.call_count)

        error = processutils.ProcessExecutionError
        with mock.patch.object(self.driver, '_try_execute',
                               side_effect=error) as fail_try_execute:
            self.assertFalse(
                self.driver._is_cloneable(location, image_meta))
            fail_try_execute.assert_called_once_with(*expected_cmd)

    def test_create_volume_from_snapshot(self):
        volume = self.test_data.TEST_VOLUME
        snapshot = self.test_data.TEST_SNAPSHOT
        with mock.patch.object(self.client, 'clone') as fake_execute:
            self.driver.create_volume_from_snapshot(volume, snapshot)
            fake_execute.assert_called_once_with(self._src_vdiname,
                                                 self._snapname,
                                                 self._vdiname,
                                                 self._vdisize)

    @mock.patch.object(sheepdog.SheepdogClient, 'resize')
    @mock.patch.object(sheepdog, 'LOG')
    def test_extend_volume(self, fake_logger, fake_execute):
        self.driver.extend_volume(self.test_data.TEST_VOLUME, 10)
        fake_execute.assert_called_once_with(self._vdiname, 10)
        self.assertTrue(fake_logger.debug.called)

    def test_backup_volume(self):
        fake_context = {}
        fake_backup = {'volume_id': '2926efe0-24ab-45b7-95e1-ff66e0646a33'}
        fake_backup_service = mock.Mock()

        fake_db = mock.MagicMock()
        fake_try_execute = mock.Mock()
        fake_create_snapshot = mock.Mock()
        fake_delete_snapshot = mock.Mock()
        self.stubs.Set(self.driver, 'db', fake_db)
        self.stubs.Set(self.driver, '_try_execute', fake_try_execute)
        self.stubs.Set(self.driver, 'create_snapshot', fake_create_snapshot)
        self.stubs.Set(self.driver, 'delete_snapshot', fake_delete_snapshot)

        self.driver.backup_volume(fake_context,
                                  fake_backup,
                                  fake_backup_service)

        # check that temporary snapshot was created and deleted.
        self.assertEqual(1, fake_create_snapshot.call_count)
        self.assertEqual(1, fake_delete_snapshot.call_count)
        self.assertEqual(fake_create_snapshot.call_args,
                         fake_delete_snapshot.call_args)

        # check that backup_service was called.
        call_args, call_kwargs = fake_backup_service.backup.call_args
        call_backup, call_sheepdog_fd = call_args
        self.assertEqual(fake_backup, call_backup)
        self.assertIsInstance(call_sheepdog_fd, sheepdog.SheepdogIOWrapper)

    def test_backup_volume_failure(self):
        fake_context = {}
        fake_backup = {'volume_id': '2926efe0-24ab-45b7-95e1-ff66e0646a33'}
        fake_backup_service = mock.Mock()

        fake_db = mock.MagicMock()
        fake_try_execute = mock.Mock()
        fake_create_snapshot = mock.Mock()
        fake_delete_snapshot = mock.Mock()
        self.stubs.Set(self.driver, 'db', fake_db)
        self.stubs.Set(self.driver, '_try_execute', fake_try_execute)
        self.stubs.Set(self.driver, 'create_snapshot', fake_create_snapshot)
        self.stubs.Set(self.driver, 'delete_snapshot', fake_delete_snapshot)

        # check that the snapshot gets deleted in case of a backup error.
        class BackupError(Exception):
            pass
        backup_failure = mock.Mock(side_effect=BackupError)
        self.stubs.Set(fake_backup_service, 'backup', backup_failure)

        self.assertRaises(BackupError,
                          self.driver.backup_volume,
                          fake_context,
                          fake_backup,
                          fake_backup_service)

        self.assertEqual(1, fake_create_snapshot.call_count)
        self.assertEqual(1, fake_delete_snapshot.call_count)
        self.assertEqual(fake_create_snapshot.call_args,
                         fake_delete_snapshot.call_args)

    def test_restore_backup(self):
        fake_context = {}
        fake_backup = {}
        fake_volume = {'id': '2926efe0-24ab-45b7-95e1-ff66e0646a33',
                       'name': 'volume-2926efe0-24ab-45b7-95e1-ff66e0646a33'}
        fake_backup_service = mock.Mock()

        self.driver.restore_backup(
            fake_context, fake_backup, fake_volume, fake_backup_service)

        call_args, call_kwargs = fake_backup_service.restore.call_args
        call_backup, call_volume_id, call_sheepdog_fd = call_args
        self.assertEqual(fake_backup, call_backup)
        self.assertEqual(fake_volume['id'], call_volume_id)
        self.assertIsInstance(call_sheepdog_fd, sheepdog.SheepdogIOWrapper)<|MERGE_RESOLUTION|>--- conflicted
+++ resolved
@@ -202,7 +202,6 @@
 Failed to get node list
 """
 
-<<<<<<< HEAD
     QEMU_IMG_VDI_ALREADY_EXISTS = """\
 qemu-img: sheepdog:volume-00000001: VDI exists already,
 """
@@ -225,7 +224,8 @@
     QEMU_IMG_FAILED_TO_CONNECT = """\
 qemu-img: sheepdog::volume-00000001: \
 Failed to connect socket: Connection refused
-=======
+"""
+
     QEMU_IMG_ERROR_FAIL_TO_CONNECT_HOST = """\
 qemu-img: Could not open 'sheepdog:192.168.123.243:32109:test': \
 Failed to connect socket: No route to host
@@ -235,10 +235,12 @@
 qemu-img: Could not open 'sheepdog:192.168.123.243:32109:test': \
 Failed to connect socket: Connection refused
 """
+
     QEMU_IMG_ERROR_VDI_NOT_FOUND = """\
 qemu-img: Could not open 'sheepdog:dummy': cannot get vdi info, \
 No vdi found, dummy 0
 """
+
     QEMU_IMG_ERROR_PERMISSION_DENIED = """\
 qemu-img: /tmp/dummy.txt: error while converting raw: \
 Could not create file: Permission denied
@@ -247,9 +249,9 @@
     QEMU_IMG_ERROR_INVALID_FORMAT = """\
 qemu-img: Unknown file format 'dummy'
 """
+
     QEMU_IMG_ERROR = """\
 qemu-img: Unknown error
->>>>>>> 58b4987d
 """
 
 
