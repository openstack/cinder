# Copyright (c) 2013 VMware, Inc.
# All Rights Reserved.
#
#    Licensed under the Apache License, Version 2.0 (the "License"); you may
#    not use this file except in compliance with the License. You may obtain
#    a copy of the License at
#
#         http://www.apache.org/licenses/LICENSE-2.0
#
#    Unless required by applicable law or agreed to in writing, software
#    distributed under the License is distributed on an "AS IS" BASIS, WITHOUT
#    WARRANTIES OR CONDITIONS OF ANY KIND, either express or implied. See the
#    License for the specific language governing permissions and limitations
#    under the License.

"""
Implements operations on volumes residing on VMware datastores.
"""

import urllib

from oslo_log import log as logging
from oslo_utils import units
from oslo_vmware import exceptions
from oslo_vmware import vim_util

from cinder.i18n import _, _LE, _LI
from cinder.volume.drivers.vmware import exceptions as vmdk_exceptions


LOG = logging.getLogger(__name__)
LINKED_CLONE_TYPE = 'linked'
FULL_CLONE_TYPE = 'full'
ALREADY_EXISTS = 'AlreadyExists'
FILE_ALREADY_EXISTS = 'FileAlreadyExists'


def split_datastore_path(datastore_path):
    """Split the datastore path to components.

    return the datastore name, relative folder path and the file name

    E.g. datastore_path = [datastore1] my_volume/my_volume.vmdk, returns
    (datastore1, my_volume/, my_volume.vmdk)

    :param datastore_path: Datastore path of a file
    :return: Parsed datastore name, relative folder path and file name
    """
    splits = datastore_path.split('[', 1)[1].split(']', 1)
    datastore_name = None
    folder_path = None
    file_name = None
    if len(splits) == 1:
        datastore_name = splits[0]
    else:
        datastore_name, path = splits
        # Path will be of form my_volume/my_volume.vmdk
        # we need into my_volumes/ and my_volume.vmdk
        splits = path.split('/')
        file_name = splits[len(splits) - 1]
        folder_path = path[:-len(file_name)]

    return (datastore_name.strip(), folder_path.strip(), file_name.strip())


class VirtualDiskPath(object):
    """Class representing paths of files comprising a virtual disk."""

    def __init__(self, ds_name, folder_path, disk_name):
        """Creates path object for the given disk.

        :param ds_name: name of the datastore where disk is stored
        :param folder_path: absolute path of the folder containing the disk
        :param disk_name: name of the virtual disk
        """
        self._descriptor_file_path = "%s%s.vmdk" % (folder_path, disk_name)
        self._descriptor_ds_file_path = self.get_datastore_file_path(
            ds_name, self._descriptor_file_path)

    def get_datastore_file_path(self, ds_name, file_path):
        """Get datastore path corresponding to the given file path.

        :param ds_name: name of the datastore containing the file represented
                        by the given file path
        :param file_path: absolute path of the file
        :return: datastore file path
        """
        return "[%s] %s" % (ds_name, file_path)

    def get_descriptor_file_path(self):
        """Get absolute file path of the virtual disk descriptor."""
        return self._descriptor_file_path

    def get_descriptor_ds_file_path(self):
        """Get datastore file path of the virtual disk descriptor."""
        return self._descriptor_ds_file_path


class FlatExtentVirtualDiskPath(VirtualDiskPath):
    """Paths of files in a non-monolithic disk with a single flat extent."""

    def __init__(self, ds_name, folder_path, disk_name):
        """Creates path object for the given disk.

        :param ds_name: name of the datastore where disk is stored
        :param folder_path: absolute path of the folder containing the disk
        :param disk_name: name of the virtual disk
        """
        super(FlatExtentVirtualDiskPath, self).__init__(
            ds_name, folder_path, disk_name)
        self._flat_extent_file_path = "%s%s-flat.vmdk" % (folder_path,
                                                          disk_name)
        self._flat_extent_ds_file_path = self.get_datastore_file_path(
            ds_name, self._flat_extent_file_path)

    def get_flat_extent_file_path(self):
        """Get absolute file path of the flat extent."""
        return self._flat_extent_file_path

    def get_flat_extent_ds_file_path(self):
        """Get datastore file path of the flat extent."""
        return self._flat_extent_ds_file_path


class MonolithicSparseVirtualDiskPath(VirtualDiskPath):
    """Paths of file comprising a monolithic sparse disk."""
    pass


class VirtualDiskType(object):
    """Supported virtual disk types."""

    EAGER_ZEROED_THICK = "eagerZeroedThick"
    PREALLOCATED = "preallocated"
    THIN = "thin"

    # thick in extra_spec means lazy-zeroed thick disk
    EXTRA_SPEC_DISK_TYPE_DICT = {'eagerZeroedThick': EAGER_ZEROED_THICK,
                                 'thick': PREALLOCATED,
                                 'thin': THIN
                                 }

    @staticmethod
    def is_valid(extra_spec_disk_type):
        """Check if the given disk type in extra_spec is valid.

        :param extra_spec_disk_type: disk type in extra_spec
        :return: True if valid
        """
        return (extra_spec_disk_type in
                VirtualDiskType.EXTRA_SPEC_DISK_TYPE_DICT)

    @staticmethod
    def validate(extra_spec_disk_type):
        """Validate the given disk type in extra_spec.

        This method throws an instance of InvalidDiskTypeException if the given
        disk type is invalid.

        :param extra_spec_disk_type: disk type in extra_spec
        :raises: InvalidDiskTypeException
        """
        if not VirtualDiskType.is_valid(extra_spec_disk_type):
            raise vmdk_exceptions.InvalidDiskTypeException(
                disk_type=extra_spec_disk_type)

    @staticmethod
    def get_virtual_disk_type(extra_spec_disk_type):
        """Return disk type corresponding to the extra_spec disk type.

        :param extra_spec_disk_type: disk type in extra_spec
        :return: virtual disk type
        :raises: InvalidDiskTypeException
        """
        VirtualDiskType.validate(extra_spec_disk_type)
        return (VirtualDiskType.EXTRA_SPEC_DISK_TYPE_DICT[
                extra_spec_disk_type])


class VirtualDiskAdapterType(object):
    """Supported virtual disk adapter types."""

    LSI_LOGIC = "lsiLogic"
    BUS_LOGIC = "busLogic"
    LSI_LOGIC_SAS = "lsiLogicsas"
    IDE = "ide"

    @staticmethod
    def is_valid(adapter_type):
        """Check if the given adapter type is valid.

        :param adapter_type: adapter type to check
        :return: True if valid
        """
        return adapter_type in [VirtualDiskAdapterType.LSI_LOGIC,
                                VirtualDiskAdapterType.BUS_LOGIC,
                                VirtualDiskAdapterType.LSI_LOGIC_SAS,
                                VirtualDiskAdapterType.IDE]

    @staticmethod
    def validate(extra_spec_adapter_type):
        """Validate the given adapter type in extra_spec.

        This method throws an instance of InvalidAdapterTypeException if the
        given adapter type is invalid.

        :param extra_spec_adapter_type: adapter type in extra_spec
        :raises: InvalidAdapterTypeException
        """
        if not VirtualDiskAdapterType.is_valid(extra_spec_adapter_type):
            raise vmdk_exceptions.InvalidAdapterTypeException(
                invalid_type=extra_spec_adapter_type)

    @staticmethod
    def get_adapter_type(extra_spec_adapter_type):
        """Get the adapter type to be used in VirtualDiskSpec.

        :param extra_spec_adapter_type: adapter type in the extra_spec
        :return: adapter type to be used in VirtualDiskSpec
        """
        VirtualDiskAdapterType.validate(extra_spec_adapter_type)
        # We set the adapter type as lsiLogic for lsiLogicsas since it is not
        # supported by VirtualDiskManager APIs. This won't be a problem because
        # we attach the virtual disk to the correct controller type and the
        # disk adapter type is always resolved using its controller key.
        if extra_spec_adapter_type == VirtualDiskAdapterType.LSI_LOGIC_SAS:
            return VirtualDiskAdapterType.LSI_LOGIC
        return extra_spec_adapter_type


class ControllerType(object):
    """Encapsulate various controller types."""

    LSI_LOGIC = 'VirtualLsiLogicController'
    BUS_LOGIC = 'VirtualBusLogicController'
    LSI_LOGIC_SAS = 'VirtualLsiLogicSASController'
    IDE = 'VirtualIDEController'

    CONTROLLER_TYPE_DICT = {
        VirtualDiskAdapterType.LSI_LOGIC: LSI_LOGIC,
        VirtualDiskAdapterType.BUS_LOGIC: BUS_LOGIC,
        VirtualDiskAdapterType.LSI_LOGIC_SAS: LSI_LOGIC_SAS,
        VirtualDiskAdapterType.IDE: IDE}

    @staticmethod
    def get_controller_type(adapter_type):
        """Get the disk controller type based on the given adapter type.

        :param adapter_type: disk adapter type
        :return: controller type corresponding to the given adapter type
        :raises: InvalidAdapterTypeException
        """
        if adapter_type in ControllerType.CONTROLLER_TYPE_DICT:
            return ControllerType.CONTROLLER_TYPE_DICT[adapter_type]
        raise vmdk_exceptions.InvalidAdapterTypeException(
            invalid_type=adapter_type)

    @staticmethod
    def is_scsi_controller(controller_type):
        """Check if the given controller is a SCSI controller.

        :param controller_type: controller type
        :return: True if the controller is a SCSI controller
        """
        return controller_type in [ControllerType.LSI_LOGIC,
                                   ControllerType.BUS_LOGIC,
                                   ControllerType.LSI_LOGIC_SAS]


class VMwareVolumeOps(object):
    """Manages volume operations."""

    def __init__(self, session, max_objects):
        self._session = session
        self._max_objects = max_objects

    def get_backing(self, name):
        """Get the backing based on name.

        :param name: Name of the backing
        :return: Managed object reference to the backing
        """

        retrieve_result = self._session.invoke_api(vim_util, 'get_objects',
                                                   self._session.vim,
                                                   'VirtualMachine',
                                                   self._max_objects)
        while retrieve_result:
            vms = retrieve_result.objects
            for vm in vms:
                if vm.propSet[0].val == name:
                    # We got the result, so cancel further retrieval.
                    self.cancel_retrieval(retrieve_result)
                    return vm.obj
            # Result not obtained, continue retrieving results.
            retrieve_result = self.continue_retrieval(retrieve_result)

        LOG.debug("Did not find any backing with name: %s", name)

    def delete_backing(self, backing):
        """Delete the backing.

        :param backing: Managed object reference to the backing
        """
        LOG.debug("Deleting the VM backing: %s.", backing)
        task = self._session.invoke_api(self._session.vim, 'Destroy_Task',
                                        backing)
        LOG.debug("Initiated deletion of VM backing: %s.", backing)
        self._session.wait_for_task(task)
        LOG.info(_LI("Deleted the VM backing: %s."), backing)

    # TODO(kartikaditya) Keep the methods not specific to volume in
    # a different file
    def get_host(self, instance):
        """Get host under which instance is present.

        :param instance: Managed object reference of the instance VM
        :return: Host managing the instance VM
        """
        return self._session.invoke_api(vim_util, 'get_object_property',
                                        self._session.vim, instance,
                                        'runtime.host')

    def get_hosts(self):
        """Get all host from the inventory.

        :return: All the hosts from the inventory
        """
        return self._session.invoke_api(vim_util, 'get_objects',
                                        self._session.vim,
                                        'HostSystem', self._max_objects)

    def continue_retrieval(self, retrieve_result):
        """Continue retrieval of results if necessary.

        :param retrieve_result: Result from RetrievePropertiesEx
        """

        return self._session.invoke_api(vim_util, 'continue_retrieval',
                                        self._session.vim, retrieve_result)

    def cancel_retrieval(self, retrieve_result):
        """Cancel retrieval of results if necessary.

        :param retrieve_result: Result from RetrievePropertiesEx
        """

        self._session.invoke_api(vim_util, 'cancel_retrieval',
                                 self._session.vim, retrieve_result)

    def _is_usable(self, mount_info):
        """Check if a datastore is usable as per the given mount info.

        The datastore is considered to be usable for a host only if it is
        writable, mounted and accessible.

        :param mount_info: Host mount information
        :return: True if datastore is usable
        """
        writable = mount_info.accessMode == 'readWrite'
        # If mounted attribute is not set, then default is True
        mounted = getattr(mount_info, 'mounted', True)
        # If accessible attribute is not set, then default is False
        accessible = getattr(mount_info, 'accessible', False)

        return writable and mounted and accessible

    def get_connected_hosts(self, datastore):
        """Get all the hosts to which the datastore is connected and usable.

        The datastore is considered to be usable for a host only if it is
        writable, mounted and accessible.

        :param datastore: Reference to the datastore entity
        :return: List of managed object references of all connected
                 hosts
        """
        summary = self.get_summary(datastore)
        if not summary.accessible:
            return []

        host_mounts = self._session.invoke_api(vim_util, 'get_object_property',
                                               self._session.vim, datastore,
                                               'host')
        if not hasattr(host_mounts, 'DatastoreHostMount'):
            return []

        connected_hosts = []
        for host_mount in host_mounts.DatastoreHostMount:
            if self._is_usable(host_mount.mountInfo):
                connected_hosts.append(host_mount.key.value)

        return connected_hosts

    def is_datastore_accessible(self, datastore, host):
        """Check if the datastore is accessible to the given host.

        :param datastore: datastore reference
        :return: True if the datastore is accessible
        """
        hosts = self.get_connected_hosts(datastore)
        return host.value in hosts

    def _in_maintenance(self, summary):
        """Check if a datastore is entering maintenance or in maintenance.

        :param summary: Summary information about the datastore
        :return: True if the datastore is entering maintenance or in
                 maintenance
        """
        if hasattr(summary, 'maintenanceMode'):
            return summary.maintenanceMode in ['enteringMaintenance',
                                               'inMaintenance']
        return False

    def _is_valid(self, datastore, host):
        """Check if the datastore is valid for the given host.

        A datastore is considered valid for a host only if the datastore is
        writable, mounted and accessible. Also, the datastore should not be
        in maintenance mode.

        :param datastore: Reference to the datastore entity
        :param host: Reference to the host entity
        :return: True if datastore can be used for volume creation
        """
        summary = self.get_summary(datastore)
        in_maintenance = self._in_maintenance(summary)
        if not summary.accessible or in_maintenance:
            return False

        host_mounts = self._session.invoke_api(vim_util, 'get_object_property',
                                               self._session.vim, datastore,
                                               'host')
        for host_mount in host_mounts.DatastoreHostMount:
            if host_mount.key.value == host.value:
                return self._is_usable(host_mount.mountInfo)
        return False

    def get_dss_rp(self, host):
        """Get accessible datastores and resource pool of the host.

        :param host: Managed object reference of the host
        :return: Datastores accessible to the host and resource pool to which
                 the host belongs to
        """

        props = self._session.invoke_api(vim_util, 'get_object_properties',
                                         self._session.vim, host,
                                         ['datastore', 'parent'])
        # Get datastores and compute resource or cluster compute resource
        datastores = []
        compute_resource = None
        for elem in props:
            for prop in elem.propSet:
                if prop.name == 'datastore' and prop.val:
                    # Consider only if datastores are present under host
                    datastores = prop.val.ManagedObjectReference
                elif prop.name == 'parent':
                    compute_resource = prop.val
        LOG.debug("Datastores attached to host %(host)s are: %(ds)s.",
                  {'host': host, 'ds': datastores})
        # Filter datastores based on if it is accessible, mounted and writable
        valid_dss = []
        for datastore in datastores:
            if self._is_valid(datastore, host):
                valid_dss.append(datastore)
        # Get resource pool from compute resource or cluster compute resource
        resource_pool = self._session.invoke_api(vim_util,
                                                 'get_object_property',
                                                 self._session.vim,
                                                 compute_resource,
                                                 'resourcePool')
        if not valid_dss:
            msg = _("There are no valid datastores attached to %s.") % host
            LOG.error(msg)
            raise exceptions.VimException(msg)
        else:
            LOG.debug("Valid datastores are: %s", valid_dss)
        return (valid_dss, resource_pool)

    def _get_parent(self, child, parent_type):
        """Get immediate parent of given type via 'parent' property.

        :param child: Child entity reference
        :param parent_type: Entity type of the parent
        :return: Immediate parent of specific type up the hierarchy via
                 'parent' property
        """

        if not child:
            return None
        if child._type == parent_type:
            return child
        parent = self._session.invoke_api(vim_util, 'get_object_property',
                                          self._session.vim, child, 'parent')
        return self._get_parent(parent, parent_type)

    def get_dc(self, child):
        """Get parent datacenter up the hierarchy via 'parent' property.

        :param child: Reference of the child entity
        :return: Parent Datacenter of the param child entity
        """
        return self._get_parent(child, 'Datacenter')

    def get_vmfolder(self, datacenter):
        """Get the vmFolder.

        :param datacenter: Reference to the datacenter entity
        :return: vmFolder property of the datacenter
        """
        return self._session.invoke_api(vim_util, 'get_object_property',
                                        self._session.vim, datacenter,
                                        'vmFolder')

    def create_folder(self, parent_folder, child_folder_name):
        """Creates child folder with given name under the given parent folder.

        The method first checks if a child folder already exists, if it does,
        then it returns a moref for the folder, else it creates one and then
        return the moref.

        :param parent_folder: Reference to the folder entity
        :param child_folder_name: Name of the child folder
        :return: Reference to the child folder with input name if it already
                 exists, else create one and return the reference
        """
        LOG.debug("Creating folder: %(child_folder_name)s under parent "
                  "folder: %(parent_folder)s.",
                  {'child_folder_name': child_folder_name,
                   'parent_folder': parent_folder})

        # Get list of child entities for the parent folder
        prop_val = self._session.invoke_api(vim_util, 'get_object_property',
                                            self._session.vim, parent_folder,
                                            'childEntity')

        if prop_val and hasattr(prop_val, 'ManagedObjectReference'):
            child_entities = prop_val.ManagedObjectReference

            # Return if the child folder with input name is already present
            for child_entity in child_entities:
                if child_entity._type != 'Folder':
                    continue
                child_entity_name = self.get_entity_name(child_entity)
                if child_entity_name and (urllib.unquote(child_entity_name) ==
                                          child_folder_name):
                    LOG.debug("Child folder: %s already present.",
                              child_folder_name)
                    return child_entity

        # Need to create the child folder
        child_folder = self._session.invoke_api(self._session.vim,
                                                'CreateFolder', parent_folder,
                                                name=child_folder_name)
        LOG.debug("Created child folder: %s.", child_folder)
        return child_folder

    def extend_virtual_disk(self, requested_size_in_gb, name, dc_ref,
                            eager_zero=False):
        """Extend the virtual disk to the requested size.

        :param requested_size_in_gb: Size of the volume in GB
        :param name: Name of the backing
        :param dc_ref: Reference datacenter
        :param eager_zero: Boolean determining if the free space
        is zeroed out
        """
        LOG.debug("Extending the volume %(name)s to %(size)s GB.",
                  {'name': name, 'size': requested_size_in_gb})
        diskMgr = self._session.vim.service_content.virtualDiskManager

        # VMWare API needs the capacity unit to be in KB, so convert the
        # capacity unit from GB to KB.
        size_in_kb = requested_size_in_gb * units.Mi
        task = self._session.invoke_api(self._session.vim,
                                        "ExtendVirtualDisk_Task",
                                        diskMgr,
                                        name=name,
                                        datacenter=dc_ref,
                                        newCapacityKb=size_in_kb,
                                        eagerZero=eager_zero)
        self._session.wait_for_task(task)
        LOG.info(_LI("Successfully extended the volume %(name)s to "
                     "%(size)s GB."),
                 {'name': name, 'size': requested_size_in_gb})

    def _create_controller_config_spec(self, adapter_type):
        """Returns config spec for adding a disk controller."""
        cf = self._session.vim.client.factory

        controller_type = ControllerType.get_controller_type(adapter_type)
        controller_device = cf.create('ns0:%s' % controller_type)
        controller_device.key = -100
        controller_device.busNumber = 0
        if ControllerType.is_scsi_controller(controller_type):
            controller_device.sharedBus = 'noSharing'

        controller_spec = cf.create('ns0:VirtualDeviceConfigSpec')
        controller_spec.operation = 'add'
        controller_spec.device = controller_device
        return controller_spec

    def _create_disk_backing(self, disk_type, vmdk_ds_file_path):
        """Creates file backing for virtual disk."""
        cf = self._session.vim.client.factory
        disk_device_bkng = cf.create('ns0:VirtualDiskFlatVer2BackingInfo')

        if disk_type == VirtualDiskType.EAGER_ZEROED_THICK:
            disk_device_bkng.eagerlyScrub = True
        elif disk_type == VirtualDiskType.THIN:
            disk_device_bkng.thinProvisioned = True

        disk_device_bkng.fileName = vmdk_ds_file_path or ''
        disk_device_bkng.diskMode = 'persistent'

        return disk_device_bkng

    def _create_virtual_disk_config_spec(self, size_kb, disk_type,
                                         controller_key, vmdk_ds_file_path):
        """Returns config spec for adding a virtual disk."""
        cf = self._session.vim.client.factory

        disk_device = cf.create('ns0:VirtualDisk')
        # disk size should be at least 1024KB
        disk_device.capacityInKB = max(units.Ki, int(size_kb))
        if controller_key < 0:
            disk_device.key = controller_key - 1
        else:
            disk_device.key = -101
        disk_device.unitNumber = 0
        disk_device.controllerKey = controller_key
        disk_device.backing = self._create_disk_backing(disk_type,
                                                        vmdk_ds_file_path)

        disk_spec = cf.create('ns0:VirtualDeviceConfigSpec')
        disk_spec.operation = 'add'
        if vmdk_ds_file_path is None:
            disk_spec.fileOperation = 'create'
        disk_spec.device = disk_device
        return disk_spec

    def _create_specs_for_disk_add(self, size_kb, disk_type, adapter_type,
                                   vmdk_ds_file_path=None):
        """Create controller and disk config specs for adding a new disk.

        :param size_kb: disk size in KB
        :param disk_type: disk provisioning type
        :param adapter_type: disk adapter type
        :param vmdk_ds_file_path: Optional datastore file path of an existing
                                  virtual disk. If specified, file backing is
                                  not created for the virtual disk.
        :return: list containing controller and disk config specs
        """
        controller_spec = None
        if adapter_type == 'ide':
            # For IDE disks, use one of the default IDE controllers (with keys
            # 200 and 201) created as part of backing VM creation.
            controller_key = 200
        else:
            controller_spec = self._create_controller_config_spec(adapter_type)
            controller_key = controller_spec.device.key

        disk_spec = self._create_virtual_disk_config_spec(size_kb,
                                                          disk_type,
                                                          controller_key,
                                                          vmdk_ds_file_path)
        specs = [disk_spec]
        if controller_spec is not None:
            specs.append(controller_spec)
        return specs

    def _get_create_spec_disk_less(self, name, ds_name, profileId=None):
        """Return spec for creating disk-less backing.

        :param name: Name of the backing
        :param ds_name: Datastore name where the disk is to be provisioned
        :param profileId: storage profile ID for the backing
        :return: Spec for creation
        """
        cf = self._session.vim.client.factory
        vm_file_info = cf.create('ns0:VirtualMachineFileInfo')
        vm_file_info.vmPathName = '[%s]' % ds_name

        create_spec = cf.create('ns0:VirtualMachineConfigSpec')
        create_spec.name = name
        create_spec.guestId = 'otherGuest'
        create_spec.numCPUs = 1
        create_spec.memoryMB = 128
        create_spec.files = vm_file_info
        # Set the hardware version to a compatible version supported by
        # vSphere 5.0. This will ensure that the backing VM can be migrated
        # without any incompatibility issues in a mixed cluster of ESX hosts
        # with versions 5.0 or above.
        create_spec.version = "vmx-08"

        if profileId:
            vmProfile = cf.create('ns0:VirtualMachineDefinedProfileSpec')
            vmProfile.profileId = profileId
            create_spec.vmProfile = [vmProfile]

        return create_spec

    def get_create_spec(self, name, size_kb, disk_type, ds_name,
                        profileId=None, adapter_type='lsiLogic'):
        """Return spec for creating backing with a single disk.

        :param name: name of the backing
        :param size_kb: disk size in KB
        :param disk_type: disk provisioning type
        :param ds_name: datastore name where the disk is to be provisioned
        :param profileId: storage profile ID for the backing
        :param adapter_type: disk adapter type
        :return: spec for creation
        """
        create_spec = self._get_create_spec_disk_less(name, ds_name, profileId)
        create_spec.deviceChange = self._create_specs_for_disk_add(
            size_kb, disk_type, adapter_type)
        return create_spec

    def _create_backing_int(self, folder, resource_pool, host, create_spec):
        """Helper for create backing methods."""
        LOG.debug("Creating volume backing with spec: %s.", create_spec)
        task = self._session.invoke_api(self._session.vim, 'CreateVM_Task',
                                        folder, config=create_spec,
                                        pool=resource_pool, host=host)
        task_info = self._session.wait_for_task(task)
        backing = task_info.result
        LOG.info(_LI("Successfully created volume backing: %s."), backing)
        return backing

    def create_backing(self, name, size_kb, disk_type, folder, resource_pool,
                       host, ds_name, profileId=None, adapter_type='lsiLogic'):
        """Create backing for the volume.

        Creates a VM with one VMDK based on the given inputs.

        :param name: Name of the backing
        :param size_kb: Size in KB of the backing
        :param disk_type: VMDK type for the disk
        :param folder: Folder, where to create the backing under
        :param resource_pool: Resource pool reference
        :param host: Host reference
        :param ds_name: Datastore name where the disk is to be provisioned
        :param profileId: storage profile ID to be associated with backing
        :param adapter_type: Disk adapter type
        :return: Reference to the created backing entity
        """
        LOG.debug("Creating volume backing with name: %(name)s "
                  "disk_type: %(disk_type)s size_kb: %(size_kb)s "
                  "adapter_type: %(adapter_type)s profileId: %(profile)s at "
                  "folder: %(folder)s resource_pool: %(resource_pool)s "
                  "host: %(host)s datastore_name: %(ds_name)s.",
                  {'name': name, 'disk_type': disk_type, 'size_kb': size_kb,
                   'folder': folder, 'resource_pool': resource_pool,
                   'ds_name': ds_name, 'profile': profileId, 'host': host,
                   'adapter_type': adapter_type})

        create_spec = self.get_create_spec(name, size_kb, disk_type, ds_name,
                                           profileId, adapter_type)
        return self._create_backing_int(folder, resource_pool, host,
                                        create_spec)

    def create_backing_disk_less(self, name, folder, resource_pool,
                                 host, ds_name, profileId=None):
        """Create disk-less volume backing.

        This type of backing is useful for creating volume from image. The
        downloaded image from the image service can be copied to a virtual
        disk of desired provisioning type and added to the backing VM.

        :param name: Name of the backing
        :param folder: Folder where the backing is created
        :param resource_pool: Resource pool reference
        :param host: Host reference
        :param ds_name: Name of the datastore used for VM storage
        :param profileId: Storage profile ID to be associated with backing
        :return: Reference to the created backing entity
        """
        LOG.debug("Creating disk-less volume backing with name: %(name)s "
                  "profileId: %(profile)s at folder: %(folder)s "
                  "resource pool: %(resource_pool)s host: %(host)s "
                  "datastore_name: %(ds_name)s.",
                  {'name': name, 'profile': profileId, 'folder': folder,
                   'resource_pool': resource_pool, 'host': host,
                   'ds_name': ds_name})

        create_spec = self._get_create_spec_disk_less(name, ds_name, profileId)
        return self._create_backing_int(folder, resource_pool, host,
                                        create_spec)

    def get_datastore(self, backing):
        """Get datastore where the backing resides.

        :param backing: Reference to the backing
        :return: Datastore reference to which the backing belongs
        """
        return self._session.invoke_api(vim_util, 'get_object_property',
                                        self._session.vim, backing,
                                        'datastore').ManagedObjectReference[0]

    def get_summary(self, datastore):
        """Get datastore summary.

        :param datastore: Reference to the datastore
        :return: 'summary' property of the datastore
        """
        return self._session.invoke_api(vim_util, 'get_object_property',
                                        self._session.vim, datastore,
                                        'summary')

    def _create_relocate_spec_disk_locator(self, datastore, disk_type,
                                           disk_device):
        """Creates spec for disk type conversion during relocate."""
        cf = self._session.vim.client.factory
        disk_locator = cf.create("ns0:VirtualMachineRelocateSpecDiskLocator")
        disk_locator.datastore = datastore
        disk_locator.diskId = disk_device.key
        disk_locator.diskBackingInfo = self._create_disk_backing(disk_type,
                                                                 None)
        return disk_locator

    def _get_relocate_spec(self, datastore, resource_pool, host,
                           disk_move_type, disk_type=None, disk_device=None):
        """Return spec for relocating volume backing.

        :param datastore: Reference to the datastore
        :param resource_pool: Reference to the resource pool
        :param host: Reference to the host
        :param disk_move_type: Disk move type option
        :param disk_type: Destination disk type
        :param disk_device: Virtual device corresponding to the disk
        :return: Spec for relocation
        """
        cf = self._session.vim.client.factory
        relocate_spec = cf.create('ns0:VirtualMachineRelocateSpec')
        relocate_spec.datastore = datastore
        relocate_spec.pool = resource_pool
        relocate_spec.host = host
        relocate_spec.diskMoveType = disk_move_type

        if disk_type is not None and disk_device is not None:
            disk_locator = self._create_relocate_spec_disk_locator(datastore,
                                                                   disk_type,
                                                                   disk_device)
            relocate_spec.disk = [disk_locator]

        LOG.debug("Spec for relocating the backing: %s.", relocate_spec)
        return relocate_spec

    def relocate_backing(
            self, backing, datastore, resource_pool, host, disk_type=None):
        """Relocates backing to the input datastore and resource pool.

        The implementation uses moveAllDiskBackingsAndAllowSharing disk move
        type.

        :param backing: Reference to the backing
        :param datastore: Reference to the datastore
        :param resource_pool: Reference to the resource pool
        :param host: Reference to the host
        :param disk_type: destination disk type
        """
        LOG.debug("Relocating backing: %(backing)s to datastore: %(ds)s "
                  "and resource pool: %(rp)s with destination disk type: "
                  "%(disk_type)s.",
                  {'backing': backing,
                   'ds': datastore,
                   'rp': resource_pool,
                   'disk_type': disk_type})

        # Relocate the volume backing
        disk_move_type = 'moveAllDiskBackingsAndAllowSharing'

        disk_device = None
        if disk_type is not None:
            disk_device = self._get_disk_device(backing)

        relocate_spec = self._get_relocate_spec(datastore, resource_pool, host,
                                                disk_move_type, disk_type,
                                                disk_device)

        task = self._session.invoke_api(self._session.vim, 'RelocateVM_Task',
                                        backing, spec=relocate_spec)
        LOG.debug("Initiated relocation of volume backing: %s.", backing)
        self._session.wait_for_task(task)
        LOG.info(_LI("Successfully relocated volume backing: %(backing)s "
                     "to datastore: %(ds)s and resource pool: %(rp)s."),
                 {'backing': backing, 'ds': datastore, 'rp': resource_pool})

    def move_backing_to_folder(self, backing, folder):
        """Move the volume backing to the folder.

        :param backing: Reference to the backing
        :param folder: Reference to the folder
        """
        LOG.debug("Moving backing: %(backing)s to folder: %(fol)s.",
                  {'backing': backing, 'fol': folder})
        task = self._session.invoke_api(self._session.vim,
                                        'MoveIntoFolder_Task', folder,
                                        list=[backing])
        LOG.debug("Initiated move of volume backing: %(backing)s into the "
                  "folder: %(fol)s.", {'backing': backing, 'fol': folder})
        self._session.wait_for_task(task)
        LOG.info(_LI("Successfully moved volume "
                     "backing: %(backing)s into the "
                     "folder: %(fol)s."), {'backing': backing, 'fol': folder})

    def create_snapshot(self, backing, name, description, quiesce=False):
        """Create snapshot of the backing with given name and description.

        :param backing: Reference to the backing entity
        :param name: Snapshot name
        :param description: Snapshot description
        :param quiesce: Whether to quiesce the backing when taking snapshot
        :return: Created snapshot entity reference
        """
        LOG.debug("Snapshoting backing: %(backing)s with name: %(name)s.",
                  {'backing': backing, 'name': name})
        task = self._session.invoke_api(self._session.vim,
                                        'CreateSnapshot_Task',
                                        backing, name=name,
                                        description=description,
                                        memory=False, quiesce=quiesce)
        LOG.debug("Initiated snapshot of volume backing: %(backing)s "
                  "named: %(name)s.", {'backing': backing, 'name': name})
        task_info = self._session.wait_for_task(task)
        snapshot = task_info.result
        LOG.info(_LI("Successfully created snapshot: %(snap)s for volume "
                     "backing: %(backing)s."),
                 {'snap': snapshot, 'backing': backing})
        return snapshot

    @staticmethod
    def _get_snapshot_from_tree(name, root):
        """Get snapshot by name from the snapshot tree root.

        :param name: Snapshot name
        :param root: Current root node in the snapshot tree
        :return: None in the snapshot tree with given snapshot name
        """
        if not root:
            return None
        if root.name == name:
            return root.snapshot
        if (not hasattr(root, 'childSnapshotList') or
                not root.childSnapshotList):
            # When root does not have children, the childSnapshotList attr
            # is missing sometime. Adding an additional check.
            return None
        for node in root.childSnapshotList:
            snapshot = VMwareVolumeOps._get_snapshot_from_tree(name, node)
            if snapshot:
                return snapshot

    def get_snapshot(self, backing, name):
        """Get snapshot of the backing with given name.

        :param backing: Reference to the backing entity
        :param name: Snapshot name
        :return: Snapshot entity of the backing with given name
        """
        snapshot = self._session.invoke_api(vim_util, 'get_object_property',
                                            self._session.vim, backing,
                                            'snapshot')
        if not snapshot or not snapshot.rootSnapshotList:
            return None
        for root in snapshot.rootSnapshotList:
            return VMwareVolumeOps._get_snapshot_from_tree(name, root)

    def snapshot_exists(self, backing):
        """Check if the given backing contains snapshots."""
        snapshot = self._session.invoke_api(vim_util, 'get_object_property',
                                            self._session.vim, backing,
                                            'snapshot')
        if snapshot is None or snapshot.rootSnapshotList is None:
            return False
        return len(snapshot.rootSnapshotList) != 0

    def delete_snapshot(self, backing, name):
        """Delete a given snapshot from volume backing.

        :param backing: Reference to the backing entity
        :param name: Snapshot name
        """
        LOG.debug("Deleting the snapshot: %(name)s from backing: "
                  "%(backing)s.",
                  {'name': name, 'backing': backing})
        snapshot = self.get_snapshot(backing, name)
        if not snapshot:
            LOG.info(_LI("Did not find the snapshot: %(name)s for backing: "
                         "%(backing)s. Need not delete anything."),
                     {'name': name, 'backing': backing})
            return
        task = self._session.invoke_api(self._session.vim,
                                        'RemoveSnapshot_Task',
                                        snapshot, removeChildren=False)
        LOG.debug("Initiated snapshot: %(name)s deletion for backing: "
                  "%(backing)s.",
                  {'name': name, 'backing': backing})
        self._session.wait_for_task(task)
        LOG.info(_LI("Successfully deleted snapshot: %(name)s of backing: "
                     "%(backing)s."), {'backing': backing, 'name': name})

    def _get_folder(self, backing):
        """Get parent folder of the backing.

        :param backing: Reference to the backing entity
        :return: Reference to parent folder of the backing entity
        """
        return self._get_parent(backing, 'Folder')

    def _get_clone_spec(self, datastore, disk_move_type, snapshot, backing,
                        disk_type, host=None):
        """Get the clone spec.

        :param datastore: Reference to datastore
        :param disk_move_type: Disk move type
        :param snapshot: Reference to snapshot
        :param backing: Source backing VM
        :param disk_type: Disk type of clone
        :param host: Target host
        :return: Clone spec
        """
        if disk_type is not None:
            disk_device = self._get_disk_device(backing)
        else:
            disk_device = None

        relocate_spec = self._get_relocate_spec(datastore, None, host,
                                                disk_move_type, disk_type,
                                                disk_device)
        cf = self._session.vim.client.factory
        clone_spec = cf.create('ns0:VirtualMachineCloneSpec')
        clone_spec.location = relocate_spec
        clone_spec.powerOn = False
        clone_spec.template = False
        clone_spec.snapshot = snapshot

        LOG.debug("Spec for cloning the backing: %s.", clone_spec)
        return clone_spec

    def clone_backing(self, name, backing, snapshot, clone_type, datastore,
                      disk_type=None, host=None):
        """Clone backing.

        If the clone_type is 'full', then a full clone of the source volume
        backing will be created. Else, if it is 'linked', then a linked clone
        of the source volume backing will be created.

        :param name: Name for the clone
        :param backing: Reference to the backing entity
        :param snapshot: Snapshot point from which the clone should be done
        :param clone_type: Whether a full clone or linked clone is to be made
        :param datastore: Reference to the datastore entity
        :param disk_type: Disk type of the clone
        :param host: Target host
        """
        LOG.debug("Creating a clone of backing: %(back)s, named: %(name)s, "
                  "clone type: %(type)s from snapshot: %(snap)s on "
                  "host: %(host)s, datastore: %(ds)s with disk type: "
                  "%(disk_type)s.",
                  {'back': backing, 'name': name, 'type': clone_type,
                   'snap': snapshot, 'ds': datastore, 'disk_type': disk_type,
                   'host': host})
        folder = self._get_folder(backing)
        if clone_type == LINKED_CLONE_TYPE:
            disk_move_type = 'createNewChildDiskBacking'
        else:
            disk_move_type = 'moveAllDiskBackingsAndDisallowSharing'
        clone_spec = self._get_clone_spec(datastore, disk_move_type, snapshot,
                                          backing, disk_type, host)
        task = self._session.invoke_api(self._session.vim, 'CloneVM_Task',
                                        backing, folder=folder, name=name,
                                        spec=clone_spec)
        LOG.debug("Initiated clone of backing: %s.", name)
        task_info = self._session.wait_for_task(task)
        new_backing = task_info.result
        LOG.info(_LI("Successfully created clone: %s."), new_backing)
        return new_backing

    def _reconfigure_backing(self, backing, reconfig_spec):
        """Reconfigure backing VM with the given spec."""
        LOG.debug("Reconfiguring backing VM: %(backing)s with spec: %(spec)s.",
                  {'backing': backing,
                   'spec': reconfig_spec})
        reconfig_task = self._session.invoke_api(self._session.vim,
                                                 "ReconfigVM_Task",
                                                 backing,
                                                 spec=reconfig_spec)
        LOG.debug("Task: %s created for reconfiguring backing VM.",
                  reconfig_task)
        self._session.wait_for_task(reconfig_task)

    def attach_disk_to_backing(self, backing, size_in_kb, disk_type,
                               adapter_type, vmdk_ds_file_path):
        """Attach an existing virtual disk to the backing VM.

        :param backing: reference to the backing VM
        :param size_in_kb: disk size in KB
        :param disk_type: virtual disk type
        :param adapter_type: disk adapter type
        :param vmdk_ds_file_path: datastore file path of the virtual disk to
                                  be attached
        """
        LOG.debug("Reconfiguring backing VM: %(backing)s to add new disk: "
                  "%(path)s with size (KB): %(size)d and adapter type: "
                  "%(adapter_type)s.",
                  {'backing': backing,
                   'path': vmdk_ds_file_path,
                   'size': size_in_kb,
                   'adapter_type': adapter_type})
        cf = self._session.vim.client.factory
        reconfig_spec = cf.create('ns0:VirtualMachineConfigSpec')
        specs = self._create_specs_for_disk_add(size_in_kb,
                                                disk_type,
                                                adapter_type,
                                                vmdk_ds_file_path)
        reconfig_spec.deviceChange = specs
        self._reconfigure_backing(backing, reconfig_spec)
        LOG.debug("Backing VM: %s reconfigured with new disk.", backing)

    def rename_backing(self, backing, new_name):
        """Rename backing VM.

        :param backing: VM to be renamed
        :param new_name: new VM name
        """
        LOG.info(_LI("Renaming backing VM: %(backing)s to %(new_name)s."),
                 {'backing': backing,
                  'new_name': new_name})
        rename_task = self._session.invoke_api(self._session.vim,
                                               "Rename_Task",
                                               backing,
                                               newName=new_name)
        LOG.debug("Task: %s created for renaming VM.", rename_task)
        self._session.wait_for_task(rename_task)
        LOG.info(_LI("Backing VM: %(backing)s renamed to %(new_name)s."),
                 {'backing': backing,
                  'new_name': new_name})

    def change_backing_profile(self, backing, profile_id):
        """Change storage profile of the backing VM.

        The current profile is removed if the new profile is None.
        """
        LOG.debug("Reconfiguring backing VM: %(backing)s to change profile to:"
                  " %(profile)s.",
                  {'backing': backing,
                   'profile': profile_id})
        cf = self._session.vim.client.factory
        reconfig_spec = cf.create('ns0:VirtualMachineConfigSpec')

        if profile_id is None:
            vm_profile = cf.create('ns0:VirtualMachineEmptyProfileSpec')
            vm_profile.dynamicType = 'profile'
        else:
            vm_profile = cf.create('ns0:VirtualMachineDefinedProfileSpec')
            vm_profile.profileId = profile_id.uniqueId

        reconfig_spec.vmProfile = [vm_profile]
        self._reconfigure_backing(backing, reconfig_spec)
        LOG.debug("Backing VM: %(backing)s reconfigured with new profile: "
                  "%(profile)s.",
                  {'backing': backing,
                   'profile': profile_id})

    def delete_file(self, file_path, datacenter=None):
        """Delete file or folder on the datastore.

        :param file_path: Datastore path of the file or folder
        """
        LOG.debug("Deleting file: %(file)s under datacenter: %(dc)s.",
                  {'file': file_path, 'dc': datacenter})
        fileManager = self._session.vim.service_content.fileManager
        task = self._session.invoke_api(self._session.vim,
                                        'DeleteDatastoreFile_Task',
                                        fileManager,
                                        name=file_path,
                                        datacenter=datacenter)
        LOG.debug("Initiated deletion via task: %s.", task)
        self._session.wait_for_task(task)
        LOG.info(_LI("Successfully deleted file: %s."), file_path)

    def get_path_name(self, backing):
        """Get path name of the backing.

        :param backing: Reference to the backing entity
        :return: Path name of the backing
        """
        return self._session.invoke_api(vim_util, 'get_object_property',
                                        self._session.vim, backing,
                                        'config.files').vmPathName

    def get_entity_name(self, entity):
        """Get name of the managed entity.

        :param entity: Reference to the entity
        :return: Name of the managed entity
        """
        return self._session.invoke_api(vim_util, 'get_object_property',
                                        self._session.vim, entity, 'name')

    def _get_disk_device(self, backing):
        """Get the virtual device corresponding to disk."""
        hardware_devices = self._session.invoke_api(vim_util,
                                                    'get_object_property',
                                                    self._session.vim,
                                                    backing,
                                                    'config.hardware.device')
        if hardware_devices.__class__.__name__ == "ArrayOfVirtualDevice":
            hardware_devices = hardware_devices.VirtualDevice
        for device in hardware_devices:
            if device.__class__.__name__ == "VirtualDisk":
                return device

        LOG.error(_LE("Virtual disk device of "
                      "backing: %s not found."), backing)
        raise vmdk_exceptions.VirtualDiskNotFoundException()

    def get_vmdk_path(self, backing):
        """Get the vmdk file name of the backing.

        The vmdk file path of the backing returned is of the form:
        "[datastore1] my_folder/my_vm.vmdk"

        :param backing: Reference to the backing
        :return: VMDK file path of the backing
        """
        disk_device = self._get_disk_device(backing)
        backing = disk_device.backing
        if backing.__class__.__name__ != "VirtualDiskFlatVer2BackingInfo":
            msg = _("Invalid disk backing: %s.") % backing.__class__.__name__
            LOG.error(msg)
            raise AssertionError(msg)
        return backing.fileName

    def get_disk_size(self, backing):
        """Get disk size of the backing.

        :param backing: backing VM reference
        :return: disk size in bytes
        """
        disk_device = self._get_disk_device(backing)
        return disk_device.capacityInKB * units.Ki

    def _get_virtual_disk_create_spec(self, size_in_kb, adapter_type,
                                      disk_type):
        """Return spec for file-backed virtual disk creation."""
        cf = self._session.vim.client.factory
        spec = cf.create('ns0:FileBackedVirtualDiskSpec')
        spec.capacityKb = size_in_kb
        spec.adapterType = VirtualDiskAdapterType.get_adapter_type(
            adapter_type)
        spec.diskType = VirtualDiskType.get_virtual_disk_type(disk_type)
        return spec

    def create_virtual_disk(self, dc_ref, vmdk_ds_file_path, size_in_kb,
                            adapter_type='busLogic', disk_type='preallocated'):
        """Create virtual disk with the given settings.

        :param dc_ref: datacenter reference
        :param vmdk_ds_file_path: datastore file path of the virtual disk
        :param size_in_kb: disk size in KB
        :param adapter_type: disk adapter type
        :param disk_type: vmdk type
        """
        virtual_disk_spec = self._get_virtual_disk_create_spec(size_in_kb,
                                                               adapter_type,
                                                               disk_type)
        LOG.debug("Creating virtual disk with spec: %s.", virtual_disk_spec)
        disk_manager = self._session.vim.service_content.virtualDiskManager
        task = self._session.invoke_api(self._session.vim,
                                        'CreateVirtualDisk_Task',
                                        disk_manager,
                                        name=vmdk_ds_file_path,
                                        datacenter=dc_ref,
                                        spec=virtual_disk_spec)
        LOG.debug("Task: %s created for virtual disk creation.", task)
        self._session.wait_for_task(task)
        LOG.debug("Created virtual disk with spec: %s.", virtual_disk_spec)

    def create_flat_extent_virtual_disk_descriptor(
            self, dc_ref, path, size_in_kb, adapter_type, disk_type):
        """Create descriptor for a single flat extent virtual disk.

        To create the descriptor, we create a virtual disk and delete its flat
        extent.

        :param dc_ref: reference to the datacenter
        :param path: descriptor datastore file path
        :param size_in_kb: size of the virtual disk in KB
        :param adapter_type: virtual disk adapter type
        :param disk_type: type of the virtual disk
        """
        LOG.debug("Creating descriptor: %(path)s with size (KB): %(size)s, "
                  "adapter_type: %(adapter_type)s and disk_type: "
                  "%(disk_type)s.",
                  {'path': path.get_descriptor_ds_file_path(),
                   'size': size_in_kb,
                   'adapter_type': adapter_type,
                   'disk_type': disk_type
                   })
        self.create_virtual_disk(dc_ref, path.get_descriptor_ds_file_path(),
                                 size_in_kb, adapter_type, disk_type)
        self.delete_file(path.get_flat_extent_ds_file_path(), dc_ref)
        LOG.debug("Created descriptor: %s.",
                  path.get_descriptor_ds_file_path())

    def copy_vmdk_file(self, dc_ref, src_vmdk_file_path, dest_vmdk_file_path):
        """Copy contents of the src vmdk file to dest vmdk file.

        During the copy also coalesce snapshots of src if present.
        dest_vmdk_file_path will be created if not already present.

        :param dc_ref: Reference to datacenter containing src and dest
        :param src_vmdk_file_path: Source vmdk file path
        :param dest_vmdk_file_path: Destination vmdk file path
        """
        LOG.debug('Copying disk data before snapshot of the VM')
        diskMgr = self._session.vim.service_content.virtualDiskManager
        task = self._session.invoke_api(self._session.vim,
                                        'CopyVirtualDisk_Task',
                                        diskMgr,
                                        sourceName=src_vmdk_file_path,
                                        sourceDatacenter=dc_ref,
                                        destName=dest_vmdk_file_path,
                                        destDatacenter=dc_ref,
                                        force=True)
        LOG.debug("Initiated copying disk data via task: %s.", task)
        self._session.wait_for_task(task)
        LOG.info(_LI("Successfully copied disk at: %(src)s to: %(dest)s."),
                 {'src': src_vmdk_file_path, 'dest': dest_vmdk_file_path})

    def delete_vmdk_file(self, vmdk_file_path, dc_ref):
        """Delete given vmdk files.

        :param vmdk_file_path: VMDK file path to be deleted
        :param dc_ref: Reference to datacenter that contains this VMDK file
        """
        LOG.debug("Deleting vmdk file: %s.", vmdk_file_path)
        diskMgr = self._session.vim.service_content.virtualDiskManager
        task = self._session.invoke_api(self._session.vim,
                                        'DeleteVirtualDisk_Task',
                                        diskMgr,
                                        name=vmdk_file_path,
                                        datacenter=dc_ref)
        LOG.debug("Initiated deleting vmdk file via task: %s.", task)
        self._session.wait_for_task(task)
<<<<<<< HEAD
<<<<<<< HEAD
        LOG.info(_("Deleted vmdk file: %s.") % vmdk_file_path)

    def get_all_profiles(self):
        """Get all profiles defined in current VC.

        :return: PbmProfile data objects from VC
        """
        LOG.debug("Get all profiles defined in current VC.")
        pbm = self._session.pbm
        profile_manager = pbm.service_content.profileManager
        res_type = pbm.client.factory.create('ns0:PbmProfileResourceType')
        res_type.resourceType = 'STORAGE'
        profiles = []
        profileIds = self._session.invoke_api(pbm, 'PbmQueryProfile',
                                              profile_manager,
                                              resourceType=res_type)
        LOG.debug("Got profile IDs: %s", profileIds)

        if profileIds:
            profiles = self._session.invoke_api(pbm, 'PbmRetrieveContent',
                                                profile_manager,
                                                profileIds=profileIds)
        return profiles

    def retrieve_profile_id(self, profile_name):
        """Get the profile uuid from current VC for given profile name.

        :param profile_name: profile name as string
        :return: profile id as string
        """
        LOG.debug("Trying to retrieve profile id for %s", profile_name)
        for profile in self.get_all_profiles():
            if profile.name == profile_name:
                profileId = profile.profileId
                LOG.debug("Got profile id %(id)s for profile %(name)s.",
                          {'id': profileId, 'name': profile_name})
                return profileId

    def filter_matching_hubs(self, hubs, profile_id):
        """Filter and return only hubs that match given profile.

        :param hubs: PbmPlacementHub morefs candidates
        :param profile_id: profile id string
        :return: subset of hubs that match given profile_id
        """
        LOG.debug("Filtering hubs %(hubs)s that match profile "
                  "%(profile)s.", {'hubs': hubs, 'profile': profile_id})
        pbm = self._session.pbm
        placement_solver = pbm.service_content.placementSolver
        filtered_hubs = self._session.invoke_api(pbm, 'PbmQueryMatchingHub',
                                                 placement_solver,
                                                 hubsToSearch=hubs,
                                                 profile=profile_id)
        LOG.debug("Filtered hubs: %s", filtered_hubs)
        return filtered_hubs
=======
        LOG.info(_LI("Deleted vmdk file: %s."), vmdk_file_path)
>>>>>>> 8bb5554537b34faead2b5eaf6d29600ff8243e85
=======
        LOG.info(_LI("Deleted vmdk file: %s."), vmdk_file_path)

    def get_profile(self, backing):
        """Query storage profile associated with the given backing.

        :param backing: backing reference
        :return: profile name
        """
        pbm = self._session.pbm
        profile_manager = pbm.service_content.profileManager

        object_ref = pbm.client.factory.create('ns0:PbmServerObjectRef')
        object_ref.key = backing.value
        object_ref.objectType = 'virtualMachine'

        profile_ids = self._session.invoke_api(pbm,
                                               'PbmQueryAssociatedProfile',
                                               profile_manager,
                                               entity=object_ref)
        if profile_ids:
            profiles = self._session.invoke_api(pbm,
                                                'PbmRetrieveContent',
                                                profile_manager,
                                                profileIds=profile_ids)
            return profiles[0].name
>>>>>>> 37713115
<|MERGE_RESOLUTION|>--- conflicted
+++ resolved
@@ -1348,67 +1348,6 @@
                                         datacenter=dc_ref)
         LOG.debug("Initiated deleting vmdk file via task: %s.", task)
         self._session.wait_for_task(task)
-<<<<<<< HEAD
-<<<<<<< HEAD
-        LOG.info(_("Deleted vmdk file: %s.") % vmdk_file_path)
-
-    def get_all_profiles(self):
-        """Get all profiles defined in current VC.
-
-        :return: PbmProfile data objects from VC
-        """
-        LOG.debug("Get all profiles defined in current VC.")
-        pbm = self._session.pbm
-        profile_manager = pbm.service_content.profileManager
-        res_type = pbm.client.factory.create('ns0:PbmProfileResourceType')
-        res_type.resourceType = 'STORAGE'
-        profiles = []
-        profileIds = self._session.invoke_api(pbm, 'PbmQueryProfile',
-                                              profile_manager,
-                                              resourceType=res_type)
-        LOG.debug("Got profile IDs: %s", profileIds)
-
-        if profileIds:
-            profiles = self._session.invoke_api(pbm, 'PbmRetrieveContent',
-                                                profile_manager,
-                                                profileIds=profileIds)
-        return profiles
-
-    def retrieve_profile_id(self, profile_name):
-        """Get the profile uuid from current VC for given profile name.
-
-        :param profile_name: profile name as string
-        :return: profile id as string
-        """
-        LOG.debug("Trying to retrieve profile id for %s", profile_name)
-        for profile in self.get_all_profiles():
-            if profile.name == profile_name:
-                profileId = profile.profileId
-                LOG.debug("Got profile id %(id)s for profile %(name)s.",
-                          {'id': profileId, 'name': profile_name})
-                return profileId
-
-    def filter_matching_hubs(self, hubs, profile_id):
-        """Filter and return only hubs that match given profile.
-
-        :param hubs: PbmPlacementHub morefs candidates
-        :param profile_id: profile id string
-        :return: subset of hubs that match given profile_id
-        """
-        LOG.debug("Filtering hubs %(hubs)s that match profile "
-                  "%(profile)s.", {'hubs': hubs, 'profile': profile_id})
-        pbm = self._session.pbm
-        placement_solver = pbm.service_content.placementSolver
-        filtered_hubs = self._session.invoke_api(pbm, 'PbmQueryMatchingHub',
-                                                 placement_solver,
-                                                 hubsToSearch=hubs,
-                                                 profile=profile_id)
-        LOG.debug("Filtered hubs: %s", filtered_hubs)
-        return filtered_hubs
-=======
-        LOG.info(_LI("Deleted vmdk file: %s."), vmdk_file_path)
->>>>>>> 8bb5554537b34faead2b5eaf6d29600ff8243e85
-=======
         LOG.info(_LI("Deleted vmdk file: %s."), vmdk_file_path)
 
     def get_profile(self, backing):
@@ -1433,5 +1372,4 @@
                                                 'PbmRetrieveContent',
                                                 profile_manager,
                                                 profileIds=profile_ids)
-            return profiles[0].name
->>>>>>> 37713115
+            return profiles[0].name