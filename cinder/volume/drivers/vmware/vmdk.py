--- conflicted
+++ resolved
@@ -1941,20 +1941,6 @@
         dc = self.volumeops.get_dc(resource_pool)
         folder = self._get_volume_group_folder(dc)
 
-<<<<<<< HEAD
-        # Pick a folder and datastore to relocate volume backing to
-        (folder, summary) = self._get_folder_ds_summary(volume,
-                                                        resource_pool,
-                                                        datastores)
-<<<<<<< HEAD
-        LOG.info(_("Relocating volume: %(backing)s to %(ds)s and %(rp)s.") %
-=======
-        LOG.info(_LI("Relocating volume: %(backing)s to %(ds)s and %(rp)s."),
->>>>>>> 8bb5554537b34faead2b5eaf6d29600ff8243e85
-                 {'backing': backing, 'ds': summary, 'rp': resource_pool})
-        # Relocate the backing to the datastore and folder
-=======
->>>>>>> 37713115
         self.volumeops.relocate_backing(backing, summary.datastore,
                                         resource_pool, host)
         self.volumeops.move_backing_to_folder(backing, folder)
