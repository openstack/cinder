# Copyright (c) 2014 The Johns Hopkins University/Applied Physics Laboratory
# All Rights Reserved.
#
#    Licensed under the Apache License, Version 2.0 (the "License"); you may
#    not use this file except in compliance with the License. You may obtain
#    a copy of the License at
#
#         http://www.apache.org/licenses/LICENSE-2.0
#
#    Unless required by applicable law or agreed to in writing, software
#    distributed under the License is distributed on an "AS IS" BASIS, WITHOUT
#    WARRANTIES OR CONDITIONS OF ANY KIND, either express or implied. See the
#    License for the specific language governing permissions and limitations
#    under the License.

"""
Key manager implementation for Barbican
"""

import array
import base64
import binascii

from barbicanclient import client as barbican_client
from keystoneclient.auth import identity
from keystoneclient import session
<<<<<<< HEAD
from oslo.config import cfg
=======
from oslo_config import cfg
from oslo_log import log as logging
from oslo_utils import excutils
>>>>>>> 8bb5554537b34faead2b5eaf6d29600ff8243e85

from cinder import exception
from cinder.i18n import _, _LE
from cinder.keymgr import key as keymgr_key
from cinder.keymgr import key_mgr

CONF = cfg.CONF
CONF.import_opt('encryption_auth_url', 'cinder.keymgr.key_mgr', group='keymgr')
CONF.import_opt('encryption_api_url', 'cinder.keymgr.key_mgr', group='keymgr')
LOG = logging.getLogger(__name__)


class BarbicanKeyManager(key_mgr.KeyManager):
    """Key Manager Interface that wraps the Barbican client API."""

    def __init__(self):
        self._base_url = CONF.keymgr.encryption_api_url
        # the barbican endpoint can't have the '/v1' on the end
        self._barbican_endpoint = self._base_url.rpartition('/')[0]
        self._barbican_client = None

    def _get_barbican_client(self, ctxt):
        """Creates a client to connect to the Barbican service.

        :param ctxt: the user context for authentication
        :return: a Barbican Client object
        :throws NotAuthorized: if the ctxt is None
        """

        if not self._barbican_client:
            # Confirm context is provided, if not raise not authorized
            if not ctxt:
                msg = _("User is not authorized to use key manager.")
                LOG.error(msg)
                raise exception.NotAuthorized(msg)

            try:
                auth = identity.v3.Token(
                    auth_url=CONF.keymgr.encryption_auth_url,
                    token=ctxt.auth_token)
                sess = session.Session(auth=auth)
                self._barbican_client = barbican_client.Client(
                    session=sess,
                    endpoint=self._barbican_endpoint)
            except Exception:
                with excutils.save_and_reraise_exception():
<<<<<<< HEAD
<<<<<<< HEAD
                    LOG.error(_("Error creating Barbican client: %s"), (e))
=======
                    LOG.error(_LE("Error creating Barbican client: %s"), (e))
>>>>>>> 8bb5554537b34faead2b5eaf6d29600ff8243e85
=======
                    LOG.exception(_LE("Error creating Barbican client."))
>>>>>>> 37713115

        return self._barbican_client

    def create_key(self, ctxt, expiration=None, name='Cinder Volume Key',
                   payload_content_type='application/octet-stream', mode='CBC',
                   algorithm='AES', length=256):
        """Creates a key.

        :param ctxt: contains information of the user and the environment
                     for the request (cinder/context.py)
        :param expiration: the date the key will expire
        :param name: a friendly name for the secret
        :param payload_content_type: the format/type of the secret data
        :param mode: the algorithm mode (e.g. CBC or CTR mode)
        :param algorithm: the algorithm associated with the secret
        :param length: the bit length of the secret

        :return: the UUID of the new key
        :throws Exception: if key creation fails
        """
        barbican_client = self._get_barbican_client(ctxt)

        try:
            key_order = barbican_client.orders.create_key(
                name,
                algorithm,
                length,
                mode,
                payload_content_type,
                expiration)
            order_ref = key_order.submit()
            order = barbican_client.orders.get(order_ref)
            secret_uuid = order.secret_ref.rpartition('/')[2]
            return secret_uuid
        except Exception:
            with excutils.save_and_reraise_exception():
                LOG.exception(_LE("Error creating key."))

    def store_key(self, ctxt, key, expiration=None, name='Cinder Volume Key',
                  payload_content_type='application/octet-stream',
                  payload_content_encoding='base64', algorithm='AES',
                  bit_length=256, mode='CBC', from_copy=False):
        """Stores (i.e., registers) a key with the key manager.

        :param ctxt: contains information of the user and the environment for
                     the request (cinder/context.py)
        :param key: the unencrypted secret data. Known as "payload" to the
                    barbicanclient api
        :param expiration: the expiration time of the secret in ISO 8601
                           format
        :param name: a friendly name for the key
        :param payload_content_type: the format/type of the secret data
        :param payload_content_encoding: the encoding of the secret data
        :param algorithm: the algorithm associated with this secret key
        :param bit_length: the bit length of this secret key
        :param mode: the algorithm mode used with this secret key
        :param from_copy: establishes whether the function is being used
                    to copy a key. In case of the latter, it does not
                    try to decode the key

        :returns: the UUID of the stored key
        :throws Exception: if key storage fails
        """
        barbican_client = self._get_barbican_client(ctxt)

        try:
            if key.get_algorithm():
                algorithm = key.get_algorithm()
            if payload_content_type == 'text/plain':
                payload_content_encoding = None
                encoded_key = key.get_encoded()
            elif (payload_content_type == 'application/octet-stream' and
                  not from_copy):
                key_list = key.get_encoded()
                string_key = ''.join(map(lambda byte: "%02x" % byte, key_list))
                encoded_key = base64.b64encode(binascii.unhexlify(string_key))
            else:
                encoded_key = key.get_encoded()
            secret = barbican_client.secrets.create(name,
                                                    encoded_key,
                                                    payload_content_type,
                                                    payload_content_encoding,
                                                    algorithm,
                                                    bit_length,
                                                    mode,
                                                    expiration)
            secret_ref = secret.store()
            secret_uuid = secret_ref.rpartition('/')[2]
            return secret_uuid
        except Exception:
            with excutils.save_and_reraise_exception():
                LOG.exception(_LE("Error storing key."))

    def copy_key(self, ctxt, key_id):
        """Copies (i.e., clones) a key stored by barbican.

        :param ctxt: contains information of the user and the environment for
                     the request (cinder/context.py)
        :param key_id: the UUID of the key to copy
        :return: the UUID of the key copy
        :throws Exception: if key copying fails
        """
        barbican_client = self._get_barbican_client(ctxt)

        try:
            secret_ref = self._create_secret_ref(key_id, barbican_client)
            secret = self._get_secret(ctxt, secret_ref)
            con_type = secret.content_types['default']
            secret_data = self._get_secret_data(secret,
                                                payload_content_type=con_type)
            key = keymgr_key.SymmetricKey(secret.algorithm, secret_data)
            copy_uuid = self.store_key(ctxt, key, secret.expiration,
                                       secret.name, con_type,
                                       'base64',
                                       secret.algorithm, secret.bit_length,
                                       secret.mode, True)
            return copy_uuid
        except Exception:
            with excutils.save_and_reraise_exception():
                LOG.exception(_LE("Error copying key."))

    def _create_secret_ref(self, key_id, barbican_client):
        """Creates the URL required for accessing a secret.

        :param key_id: the UUID of the key to copy
        :param barbican_client: barbican key manager object

        :return: the URL of the requested secret
        """
        if not key_id:
            msg = "Key ID is None"
            raise exception.KeyManagerError(msg)
        return self._base_url + "/secrets/" + key_id

    def _get_secret_data(self,
                         secret,
                         payload_content_type='application/octet-stream'):
        """Retrieves the secret data given a secret_ref and content_type.

        :param ctxt: contains information of the user and the environment for
                     the request (cinder/context.py)
        :param secret_ref: URL to access the secret
        :param payload_content_type: the format/type of the secret data

        :returns: the secret data
        :throws Exception: if data cannot be retrieved
        """
        try:
            generated_data = secret.payload
            if payload_content_type == 'application/octet-stream':
                secret_data = base64.b64encode(generated_data)
            else:
                secret_data = generated_data
            return secret_data
        except Exception:
            with excutils.save_and_reraise_exception():
                LOG.exception(_LE("Error getting secret data."))

    def _get_secret(self, ctxt, secret_ref):
        """Creates the URL required for accessing a secret's metadata.

        :param ctxt: contains information of the user and the environment for
                     the request (cinder/context.py)
        :param secret_ref: URL to access the secret

        :return: the secret's metadata
        :throws Exception: if there is an error retrieving the data
        """

        barbican_client = self._get_barbican_client(ctxt)

        try:
            return barbican_client.secrets.get(secret_ref)
        except Exception:
            with excutils.save_and_reraise_exception():
                LOG.exception(_LE("Error getting secret metadata."))

    def get_key(self, ctxt, key_id,
                payload_content_type='application/octet-stream'):
        """Retrieves the specified key.

        :param ctxt: contains information of the user and the environment for
                     the request (cinder/context.py)
        :param key_id: the UUID of the key to retrieve
        :param payload_content_type: The format/type of the secret data

        :return: SymmetricKey representation of the key
        :throws Exception: if key retrieval fails
        """
        try:
            secret_ref = self._create_secret_ref(key_id, barbican_client)
            secret = self._get_secret(ctxt, secret_ref)
            secret_data = self._get_secret_data(secret,
                                                payload_content_type)
            if payload_content_type == 'application/octet-stream':
                # convert decoded string to list of unsigned ints for each byte
                key_data = array.array('B',
                                       base64.b64decode(secret_data)).tolist()
            else:
                key_data = secret_data
            key = keymgr_key.SymmetricKey(secret.algorithm, key_data)
            return key
        except Exception:
            with excutils.save_and_reraise_exception():
                LOG.exception(_LE("Error getting key."))

    def delete_key(self, ctxt, key_id):
        """Deletes the specified key.

        :param ctxt: contains information of the user and the environment for
                     the request (cinder/context.py)
        :param key_id: the UUID of the key to delete
        :throws Exception: if key deletion fails
        """
        barbican_client = self._get_barbican_client(ctxt)

        try:
            secret_ref = self._create_secret_ref(key_id, barbican_client)
            barbican_client.secrets.delete(secret_ref)
        except Exception:
            with excutils.save_and_reraise_exception():
                LOG.exception(_LE("Error deleting key."))<|MERGE_RESOLUTION|>--- conflicted
+++ resolved
@@ -24,13 +24,9 @@
 from barbicanclient import client as barbican_client
 from keystoneclient.auth import identity
 from keystoneclient import session
-<<<<<<< HEAD
-from oslo.config import cfg
-=======
 from oslo_config import cfg
 from oslo_log import log as logging
 from oslo_utils import excutils
->>>>>>> 8bb5554537b34faead2b5eaf6d29600ff8243e85
 
 from cinder import exception
 from cinder.i18n import _, _LE
@@ -77,15 +73,7 @@
                     endpoint=self._barbican_endpoint)
             except Exception:
                 with excutils.save_and_reraise_exception():
-<<<<<<< HEAD
-<<<<<<< HEAD
-                    LOG.error(_("Error creating Barbican client: %s"), (e))
-=======
-                    LOG.error(_LE("Error creating Barbican client: %s"), (e))
->>>>>>> 8bb5554537b34faead2b5eaf6d29600ff8243e85
-=======
                     LOG.exception(_LE("Error creating Barbican client."))
->>>>>>> 37713115
 
         return self._barbican_client
 
